// Copyright (C) 2024 Tim Bastin, l3montree GmbH
//
// This program is free software: you can redistribute it and/or modify
// it under the terms of the GNU Affero General Public License as
// published by the Free Software Foundation, either version 3 of the
// License, or (at your option) any later version.
//
// This program is distributed in the hope that it will be useful,
// but WITHOUT ANY WARRANTY; without even the implied warranty of
// MERCHANTABILITY or FITNESS FOR A PARTICULAR PURPOSE.  See the
// GNU Affero General Public License for more details.
//
// You should have received a copy of the GNU Affero General Public License
// along with this program.  If not, see <http://www.gnu.org/licenses/>.

package normalize

import (
	"regexp"
	"slices"
	"strings"

	"golang.org/x/mod/semver"
)

func FixFixedVersion(purl string, fixedVersion *string) *string {
	if fixedVersion == nil || *fixedVersion == "" {
		return nil
	}

	// split the purl after the @ to get the version
	versionSubstrings := strings.SplitN(purl, "@", 2)
	if len(versionSubstrings) < 2 {
		return fixedVersion // no version in purl, return the fixed version as is
	}

	// check if ver starts with a v
	if strings.HasPrefix(versionSubstrings[1], "v") {
		v := ("v" + *fixedVersion)
		return &v
	}

	return fixedVersion
}

// Regex for validating a correct semver.
var ValidSemverRegex = regexp.MustCompile(`^(?P<major>0|[1-9]\d*)\.(?P<minor>0|[1-9]\d*)\.(?P<patch>0|[1-9]\d*)(?:-(?P<prerelease>(?:0|[1-9]\d*|\d*[a-zA-Z-][0-9a-zA-Z-]*)(?:\.(?:0|[1-9]\d*|\d*[a-zA-Z-][0-9a-zA-Z-]*))*))?(?:\+(?P<buildmetadata>[0-9a-zA-Z-]+(?:\.[0-9a-zA-Z-]+)*))?$`)

func SemverSort(versions []string) {
	slices.SortStableFunc(versions, func(a, b string) int {
		return SemverCompare(a, b)
	})
<<<<<<< HEAD
}

func SemverCompare(v1, v2 string) int {
	// check if "v" prefix is present, if not add it for comparison
	if !strings.HasPrefix(v1, "v") {
		v1 = "v" + v1
	}
	if !strings.HasPrefix(v2, "v") {
		v2 = "v" + v2
	}

	return semver.Compare(v1, v2)
}

func SemverFix(version string) (string, error) {
	version = strings.TrimPrefix(version, "v")

	if version == "" || version == "0" {
		return "", ErrInvalidVersion
	}

	// remove anything after "~"
	if strings.Contains(version, "~") {
		version = strings.Split(version, "~")[0]
	}

	// lets check if we need to fix the semver - there are some cases where the semver is not valid
	// examples are: "1.5", "1.0", "19.03.9", "3.0-beta1"
	// we need to fix these to be valid semver
	if ValidSemverRegex.MatchString(version) {
		// If the version is already a valid semver, no need to fix.
		return version, nil
	}

	// Attempt to fix common semver issues.
	// Split version by ".", "-" to check for missing parts.
	parts := regexp.MustCompile(`[\.-]`).Split(version, -1)

	for i, part := range parts {
		if strings.HasPrefix(part, "0") && len(part) > 1 {
			// Remove leading zeros from version parts.
			parts[i] = normalizeVersionPart(part)
		}
	}

	// Reconstruct the version string with the fixed parts.
	fixedVersion := strings.Join(parts, ".")

	switch len(parts) {
	case 1: // Missing MINOR and PATCH version
		fixedVersion += ".0.0"
	case 2: // Missing PATCH version
		fixedVersion += ".0"
	case 3: // Possible that we have a pre-release without PATCH
		if !regexp.MustCompile(`^[0-9]+$`).MatchString(parts[2]) {
			// The third part is not numeric, likely a pre-release without PATCH
			fixedVersion = fmt.Sprintf("%s.%s.0-%s", parts[0], parts[1], parts[2])
		}
	case 4: // Might have pre-release or build metadata directly after MINOR
		fixedVersion = fmt.Sprintf("%s.%s.0-%s+%s", parts[0], parts[1], parts[2], parts[3])
	}

	// Re-check if the fixed version is now valid.
	if ValidSemverRegex.MatchString(fixedVersion) {
		return fixedVersion, nil
	}

	// If we can't fix it to be a valid semver, return the original version.
	return version, ErrInvalidVersion
=======
>>>>>>> bfe39e0c
}<|MERGE_RESOLUTION|>--- conflicted
+++ resolved
@@ -50,7 +50,6 @@
 	slices.SortStableFunc(versions, func(a, b string) int {
 		return SemverCompare(a, b)
 	})
-<<<<<<< HEAD
 }
 
 func SemverCompare(v1, v2 string) int {
@@ -63,63 +62,4 @@
 	}
 
 	return semver.Compare(v1, v2)
-}
-
-func SemverFix(version string) (string, error) {
-	version = strings.TrimPrefix(version, "v")
-
-	if version == "" || version == "0" {
-		return "", ErrInvalidVersion
-	}
-
-	// remove anything after "~"
-	if strings.Contains(version, "~") {
-		version = strings.Split(version, "~")[0]
-	}
-
-	// lets check if we need to fix the semver - there are some cases where the semver is not valid
-	// examples are: "1.5", "1.0", "19.03.9", "3.0-beta1"
-	// we need to fix these to be valid semver
-	if ValidSemverRegex.MatchString(version) {
-		// If the version is already a valid semver, no need to fix.
-		return version, nil
-	}
-
-	// Attempt to fix common semver issues.
-	// Split version by ".", "-" to check for missing parts.
-	parts := regexp.MustCompile(`[\.-]`).Split(version, -1)
-
-	for i, part := range parts {
-		if strings.HasPrefix(part, "0") && len(part) > 1 {
-			// Remove leading zeros from version parts.
-			parts[i] = normalizeVersionPart(part)
-		}
-	}
-
-	// Reconstruct the version string with the fixed parts.
-	fixedVersion := strings.Join(parts, ".")
-
-	switch len(parts) {
-	case 1: // Missing MINOR and PATCH version
-		fixedVersion += ".0.0"
-	case 2: // Missing PATCH version
-		fixedVersion += ".0"
-	case 3: // Possible that we have a pre-release without PATCH
-		if !regexp.MustCompile(`^[0-9]+$`).MatchString(parts[2]) {
-			// The third part is not numeric, likely a pre-release without PATCH
-			fixedVersion = fmt.Sprintf("%s.%s.0-%s", parts[0], parts[1], parts[2])
-		}
-	case 4: // Might have pre-release or build metadata directly after MINOR
-		fixedVersion = fmt.Sprintf("%s.%s.0-%s+%s", parts[0], parts[1], parts[2], parts[3])
-	}
-
-	// Re-check if the fixed version is now valid.
-	if ValidSemverRegex.MatchString(fixedVersion) {
-		return fixedVersion, nil
-	}
-
-	// If we can't fix it to be a valid semver, return the original version.
-	return version, ErrInvalidVersion
-=======
->>>>>>> bfe39e0c
 }