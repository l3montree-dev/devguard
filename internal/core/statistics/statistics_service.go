package statistics

import (
	"fmt"
	"log/slog"
	"strings"
	"time"

	"github.com/google/uuid"
	"github.com/l3montree-dev/devguard/internal/core"
	"github.com/l3montree-dev/devguard/internal/database/models"
	"github.com/l3montree-dev/devguard/internal/utils"
)

type assetVersionRepository interface {
	GetAllAssetsVersionFromDB(tx core.DB) ([]models.AssetVersion, error)
	Save(tx core.DB, asset *models.AssetVersion) error
	GetDefaultAssetVersionsByProjectID(projectID uuid.UUID) ([]models.AssetVersion, error)
	GetDefaultAssetVersionsByProjectIDs(projectIDs []uuid.UUID) ([]models.AssetVersion, error)
}

type assetRepository interface {
	GetByAssetID(assetID uuid.UUID) (models.Asset, error)
}

type statisticsRepository interface {
	TimeTravelDependencyVulnState(assetVersionName string, assetID uuid.UUID, time time.Time) ([]models.DependencyVuln, error)
	GetAssetRiskDistribution(assetVersionName string, assetID uuid.UUID, assetName string) (models.AssetRiskDistribution, error)
	GetDependencyVulnCountByScannerId(assetVersionName string, assetID uuid.UUID) (map[string]int, error)
	AverageFixingTime(assetVersionName string, assetID uuid.UUID, riskIntervalStart, riskIntervalEnd float64) (time.Duration, error)
}

type componentRepository interface {
	GetDependencyCountPerScanner(assetVersionName string, assetID uuid.UUID) (map[string]int, error)
}
type assetRiskHistoryRepository interface {
	GetRiskHistory(assetVersionName string, assetID uuid.UUID, start, end time.Time) ([]models.AssetRiskHistory, error)
	GetRiskHistoryByProject(projectId uuid.UUID, day time.Time) ([]models.AssetRiskHistory, error)
	UpdateRiskAggregation(assetRisk *models.AssetRiskHistory) error
}

type dependencyVulnRepository interface {
	GetAllOpenVulnsByAssetVersionNameAndAssetId(tx core.DB, assetVersionName string, assetID uuid.UUID) ([]models.DependencyVuln, error)
	GetDependencyVulnsByAssetVersion(tx core.DB, assetVersionName string, assetID uuid.UUID) ([]models.DependencyVuln, error)
}

type projectRepository interface {
	GetProjectByAssetID(assetID uuid.UUID) (models.Project, error)
	RecursivelyGetChildProjects(projectID uuid.UUID) ([]models.Project, error)
	Read(id uuid.UUID) (models.Project, error)
}

type projectRiskHistoryRepository interface {
	GetRiskHistory(projectId uuid.UUID, start, end time.Time) ([]models.ProjectRiskHistory, error)
	UpdateRiskAggregation(projectRisk *models.ProjectRiskHistory) error
}

type service struct {
	statisticsRepository         statisticsRepository
	componentRepository          componentRepository
	assetRiskHistoryRepository   assetRiskHistoryRepository
	dependencyVulnRepository     dependencyVulnRepository
	assetVersionRepository       assetVersionRepository
	projectRepository            projectRepository
	projectRiskHistoryRepository projectRiskHistoryRepository
}

func NewService(statisticsRepository statisticsRepository, componentRepository componentRepository, assetRiskHistoryRepository assetRiskHistoryRepository, dependencyVulnRepository dependencyVulnRepository, assetVersionRepository assetVersionRepository, projectRepository projectRepository, projectRiskHistoryRepository projectRiskHistoryRepository) *service {
	return &service{
		statisticsRepository:         statisticsRepository,
		componentRepository:          componentRepository,
		assetRiskHistoryRepository:   assetRiskHistoryRepository,
		dependencyVulnRepository:     dependencyVulnRepository,
		assetVersionRepository:       assetVersionRepository,
		projectRepository:            projectRepository,
		projectRiskHistoryRepository: projectRiskHistoryRepository,
	}
}

func (s *service) GetAssetVersionRiskHistory(assetVersionName string, assetID uuid.UUID, start time.Time, end time.Time) ([]models.AssetRiskHistory, error) {
	return s.assetRiskHistoryRepository.GetRiskHistory(assetVersionName, assetID, start, end)
}

func (s *service) updateProjectRiskAggregation(projectID uuid.UUID, begin, end time.Time) error {
	// set begin to last second of date
	begin = time.Date(begin.Year(), begin.Month(), begin.Day(), 23, 59, 59, 0, time.UTC)
	// set end to last second of date
	end = time.Date(end.Year(), end.Month(), end.Day(), 23, 59, 59, 0, time.UTC)

	// fetch all assets history for the project
	for time := begin; time.Before(end) || time.Equal(end); time = time.AddDate(0, 0, 1) {
		assetsHistory, err := s.assetRiskHistoryRepository.GetRiskHistoryByProject(projectID, time)

		if err != nil {
			return fmt.Errorf("could not get risk history by project: %w", err)
		}
		risks := map[string]struct {
			Min float64
			Max float64
			Sum float64
			Avg float64
		}{
			"open":  {Min: -1.0, Max: 0.0, Sum: 0.0, Avg: 0.0},
			"fixed": {Min: -1.0, Max: 0.0, Sum: 0.0, Avg: 0.0},
		}
		riskAggregationOpen := risks["open"]
		riskAggregationFixed := risks["fixed"]

		var projectRiskHistory models.ProjectRiskHistory = models.ProjectRiskHistory{}

		openDependencyVulns, fixedDependencyVulns := 0, 0

		for _, assetHistory := range assetsHistory {
			if assetHistory.OpenDependencyVulns > 0 {
				openDependencyVulns += assetHistory.OpenDependencyVulns
			} else if assetHistory.FixedDependencyVulns > 0 {
				fixedDependencyVulns += assetHistory.FixedDependencyVulns
			}

			if riskAggregationOpen.Min > assetHistory.MinOpenRisk {
				riskAggregationOpen.Min = assetHistory.MinOpenRisk
			}

			if riskAggregationFixed.Min > assetHistory.MinClosedRisk {
				riskAggregationFixed.Min = assetHistory.MinClosedRisk
			}

			riskAggregationOpen.Sum += assetHistory.SumOpenRisk
			riskAggregationFixed.Sum += assetHistory.SumClosedRisk

			if assetHistory.MaxOpenRisk > riskAggregationOpen.Max {
				riskAggregationOpen.Max = assetHistory.MaxOpenRisk
			}

			if assetHistory.MaxClosedRisk > riskAggregationFixed.Max {
				riskAggregationFixed.Max = assetHistory.MaxClosedRisk
			}

		}

		openRisk := riskAggregationOpen
		fixedRisk := riskAggregationFixed

		if openRisk.Min == -1.0 {
			openRisk.Min = 0.0
		}
		if fixedRisk.Min == -1.0 {
			fixedRisk.Min = 0.0
		}

		if openDependencyVulns != 0 {
			openRisk.Avg = openRisk.Sum / float64(openDependencyVulns)
		}

		if fixedDependencyVulns != 0 {
			fixedRisk.Avg = fixedRisk.Sum / float64(fixedDependencyVulns)
		}

		projectRiskHistory = models.ProjectRiskHistory{
			ProjectID: projectID,
			Day:       time,

			SumOpenRisk: openRisk.Sum,
			AvgOpenRisk: openRisk.Avg,
			MaxOpenRisk: openRisk.Max,
			MinOpenRisk: openRisk.Min,

			SumClosedRisk: fixedRisk.Sum,
			AvgClosedRisk: fixedRisk.Avg,
			MaxClosedRisk: fixedRisk.Max,
			MinClosedRisk: fixedRisk.Min,

			OpenDependencyVulns:  openDependencyVulns,
			FixedDependencyVulns: fixedDependencyVulns,
		}
		err = s.projectRiskHistoryRepository.UpdateRiskAggregation(&projectRiskHistory)
		if err != nil {
			return fmt.Errorf("could not update project risk aggregation: %w", err)
		}
	}
	return nil
}

func (s *service) UpdateAssetRiskAggregation(assetVersion models.AssetVersion, assetID uuid.UUID, begin time.Time, end time.Time, propagateToProject bool) error {
	// set begin to last second of date
	begin = time.Date(begin.Year(), begin.Month(), begin.Day(), 23, 59, 59, 0, time.UTC)
	// set end to last second of date
	end = time.Date(end.Year(), end.Month(), end.Day(), 23, 59, 59, 0, time.UTC)

	for time := begin; time.Before(end) || time.Equal(end); time = time.AddDate(0, 0, 1) {
<<<<<<< HEAD
		dependencyVulns, err := s.statisticsRepository.TimeTravelDependencyVulnState(assetVersionName, assetID, time)
=======
		flaws, err := s.statisticsRepository.TimeTravelFlawState(assetVersion.Name, assetID, time)
>>>>>>> 4c6f29c9
		if err != nil {
			return err
		}

		risks := map[string]struct {
			Min float64
			Max float64
			Sum float64
			Avg float64
		}{
			"open":  {Min: -1.0, Max: 0.0, Sum: 0.0, Avg: 0.0},
			"fixed": {Min: -1.0, Max: 0.0, Sum: 0.0, Avg: 0.0},
		}

		openDependencyVulns, fixedDependencyVulns := 0, 0

		for _, dependencyVuln := range dependencyVulns {
			var key string
			if dependencyVuln.State == models.VulnStateOpen {
				openDependencyVulns++
				key = "open"

			} else {
				fixedDependencyVulns++
				key = "fixed"
			}

			riskAggregation := risks[key]

			if riskAggregation.Min == -1.0 {
				riskAggregation.Min = utils.OrDefault(dependencyVuln.RawRiskAssessment, -1)
			}

			risk := utils.OrDefault(dependencyVuln.RawRiskAssessment, 0)

			if riskAggregation.Min <= risk {
				riskAggregation.Min = risk
			}

			riskAggregation.Sum += risk
			if risk > riskAggregation.Max {
				riskAggregation.Max = risk
			}

			risks[key] = riskAggregation
		}

		openRisk := risks["open"]
		fixedRisk := risks["fixed"]

		if openRisk.Min == -1.0 {
			openRisk.Min = 0.0
		}
		if fixedRisk.Min == -1.0 {
			fixedRisk.Min = 0.0
		}

		if openDependencyVulns != 0 {
			openRisk.Avg = openRisk.Sum / float64(openDependencyVulns)
		}

		if fixedDependencyVulns != 0 {
			fixedRisk.Avg = fixedRisk.Sum / float64(fixedDependencyVulns)
		}

		result := models.AssetRiskHistory{
			AssetVersionName: assetVersion.Name,
			AssetID:          assetID,
			Day:              time,

			SumOpenRisk: openRisk.Sum,
			AvgOpenRisk: openRisk.Avg,
			MaxOpenRisk: openRisk.Max,
			MinOpenRisk: openRisk.Min,

			SumClosedRisk: fixedRisk.Sum,
			AvgClosedRisk: fixedRisk.Avg,
			MaxClosedRisk: fixedRisk.Max,
			MinClosedRisk: fixedRisk.Min,

			OpenDependencyVulns:  openDependencyVulns,
			FixedDependencyVulns: fixedDependencyVulns,
		}

		err = s.assetRiskHistoryRepository.UpdateRiskAggregation(&result)
		if err != nil {
			return err
		}
		slog.Info("updated risk aggregation", "assetVersionName", assetVersion.Name, "assetID", assetID, "day", time)
	}

	// save the last history update timestamp
	assetVersion.LastHistoryUpdate = &end
	err := s.assetVersionRepository.Save(nil, &assetVersion)
	if err != nil {
		return fmt.Errorf("could not save asset version: %w", err)
	}

	// we ALWAYS need to propagate the risk aggregation to the project. The only exception is in the statistics daemon. There
	// we update all assets and afterwards do a one time project update. This is just optimization.
	if propagateToProject {
		currentProject, err := s.projectRepository.GetProjectByAssetID(assetID)

		if err != nil {
			return fmt.Errorf("could not get project id by asset id: %w", err)
		}
		for {
			// update all projects - parent projects as well.
			err = s.updateProjectRiskAggregation(currentProject.ID, begin, end)
			if err != nil {
				return fmt.Errorf("could not update project risk aggregation: %w", err)
			}

			if currentProject.ParentID != nil {
				currentProject, err = s.projectRepository.Read(*currentProject.ParentID)
				if err != nil {
					return fmt.Errorf("could not get parent project: %w", err)
				}
			} else {
				break
			}
		}
	}
	return nil

}

func (s *service) GetAssetVersionRiskDistribution(assetVersionName string, assetID uuid.UUID, assetName string) (models.AssetRiskDistribution, error) {
	return s.statisticsRepository.GetAssetRiskDistribution(assetVersionName, assetID, assetName)
}

func (s *service) GetProjectRiskHistory(projectID uuid.UUID, start time.Time, end time.Time) ([]models.ProjectRiskHistory, error) {
	return s.projectRiskHistoryRepository.GetRiskHistory(projectID, start, end)
}

func (s *service) GetComponentRisk(assetVersionName string, assetID uuid.UUID) (map[string]float64, error) {

	dependencyVulns, err := s.dependencyVulnRepository.GetAllOpenVulnsByAssetVersionNameAndAssetId(nil, assetVersionName, assetID)
	if err != nil {
		return nil, err
	}

	totalRiskPerComponent := make(map[string]float64)

	for _, f := range dependencyVulns {
		damagedPkg := f.ComponentPurl
		parts := strings.Split(*damagedPkg, ":")
		damagedPkg = &parts[1]
		totalRiskPerComponent[*damagedPkg] += utils.OrDefault(f.RawRiskAssessment, 0)
	}

	return totalRiskPerComponent, nil
}

func (s *service) GetDependencyVulnCountByScannerId(assetVersionName string, assetID uuid.UUID) (map[string]int, error) {
	return s.statisticsRepository.GetDependencyVulnCountByScannerId(assetVersionName, assetID)
}

func (s *service) GetDependencyCountPerscanner(assetVersionName string, assetID uuid.UUID) (map[string]int, error) {
	return s.componentRepository.GetDependencyCountPerScanner(assetVersionName, assetID)
}

func (s *service) GetAverageFixingTime(assetVersionName string, assetID uuid.UUID, severity string) (time.Duration, error) {
	var riskIntervalStart, riskIntervalEnd float64
	if severity == "critical" {
		riskIntervalStart = 9
		riskIntervalEnd = 10
	} else if severity == "high" {
		riskIntervalStart = 7
		riskIntervalEnd = 9
	} else if severity == "medium" {
		riskIntervalStart = 4
		riskIntervalEnd = 7
	} else if severity == "low" {
		riskIntervalStart = 0
		riskIntervalEnd = 4
	}

	return s.statisticsRepository.AverageFixingTime(assetVersionName, assetID, riskIntervalStart, riskIntervalEnd)
}

func (s *service) GetDependencyVulnAggregationStateAndChangeSince(assetVersionName string, assetID uuid.UUID, calculateChangeTo time.Time) (DependencyVulnAggregationStateAndChange, error) {
	// check if calculateChangeTo is in the future
	if calculateChangeTo.After(time.Now()) {
		return DependencyVulnAggregationStateAndChange{}, fmt.Errorf("Cannot calculate change to the future")
	}

	results := utils.Concurrently(
		func() (any, error) {
			return s.dependencyVulnRepository.GetDependencyVulnsByAssetVersion(nil, assetVersionName, assetID)
		},
		func() (any, error) {
			return s.statisticsRepository.TimeTravelDependencyVulnState(assetVersionName, assetID, calculateChangeTo)
		},
	)

	if results.HasErrors() {
		return DependencyVulnAggregationStateAndChange{}, results.Error()
	}

	now := results.GetValue(0).([]models.DependencyVuln)
	was := results.GetValue(1).([]models.DependencyVuln)

	nowState := calculateDependencyVulnAggregationState(now)
	wasState := calculateDependencyVulnAggregationState(was)

	return DependencyVulnAggregationStateAndChange{
		Now: nowState,
		Was: wasState,
	}, nil
}

func calculateDependencyVulnAggregationState(dependencyVulns []models.DependencyVuln) DependencyVulnAggregationState {
	state := DependencyVulnAggregationState{}

	for _, dependencyVuln := range dependencyVulns {
		if dependencyVuln.State == models.VulnStateOpen {
			state.Open++
		} else {
			state.Fixed++
		}
	}

	return state
}<|MERGE_RESOLUTION|>--- conflicted
+++ resolved
@@ -188,11 +188,7 @@
 	end = time.Date(end.Year(), end.Month(), end.Day(), 23, 59, 59, 0, time.UTC)
 
 	for time := begin; time.Before(end) || time.Equal(end); time = time.AddDate(0, 0, 1) {
-<<<<<<< HEAD
-		dependencyVulns, err := s.statisticsRepository.TimeTravelDependencyVulnState(assetVersionName, assetID, time)
-=======
-		flaws, err := s.statisticsRepository.TimeTravelFlawState(assetVersion.Name, assetID, time)
->>>>>>> 4c6f29c9
+		dependencyVulns, err := s.statisticsRepository.TimeTravelDependencyVulnState(assetVersion.Name, assetID, time)
 		if err != nil {
 			return err
 		}
