package vulndb

import (
	"bytes"
	"context"
	"crypto"
	"crypto/ecdsa"
	"crypto/x509"
	"encoding/base64"
	"encoding/csv"
	"encoding/pem"
	"fmt"
	"log"
	"log/slog"
	"os"
	"path/filepath"
	"slices"
	"sort"
	"strconv"
	"strings"
	"time"

	"github.com/jackc/pgx/v5"
	"github.com/jackc/pgx/v5/pgconn"
	"github.com/jackc/pgx/v5/pgxpool"
	"github.com/l3montree-dev/devguard/internal/core"
	"github.com/l3montree-dev/devguard/internal/utils"
	"github.com/pkg/errors"
	"github.com/sigstore/sigstore/pkg/signature"
	"github.com/sigstore/sigstore/pkg/signature/options"

	"oras.land/oras-go/v2"
	"oras.land/oras-go/v2/content/file"
	"oras.land/oras-go/v2/registry/remote"
)

type importService struct {
	cveRepository                core.CveRepository
	cweRepository                core.CweRepository
	exploitRepository            core.ExploitRepository
	affectedComponentsRepository core.AffectedComponentRepository
	configService                core.ConfigService
}

func NewImportService(cvesRepository core.CveRepository, cweRepository core.CweRepository, exploitRepository core.ExploitRepository, affectedComponentsRepository core.AffectedComponentRepository, configService core.ConfigService) *importService {
	return &importService{
		cveRepository:                cvesRepository,
		cweRepository:                cweRepository,
		exploitRepository:            exploitRepository,
		affectedComponentsRepository: affectedComponentsRepository,
		configService:                configService,
	}
}

// maps every table associated with the vulndb to their respective primary key(s) used in the diff queries
var primaryKeysFromTables = map[string][]string{"cves": {"cve"}, "cwes": {"cwe"}, "affected_components": {"id"}, "cve_affected_component": {"affected_component_id", "cvecve"}, "exploits": {"id"}}

// maps every table associated with the vulndb to their attributes we want to watch for the diff_update queries
var relevantAttributesFromTables = map[string][]string{"cves": {"date_last_modified"}, "cwes": {"description"}, "affected_components": {}, "cve_affected_component": {}, "exploits": {"*"}}

func (service importService) Import(tx core.DB, tag string) error {
	begin := time.Now()

	reg := "ghcr.io/l3montree-dev/devguard/vulndb"
	// Connect to a remote repository
	repo, err := remote.NewRepository(reg)
	if err != nil {
		return fmt.Errorf("could not connect to remote repository: %w", err)
	}
	outpath, err := os.MkdirTemp("", "vulndb")
	if err != nil {
		return fmt.Errorf("could not create temp directory: %w", err)
	}

<<<<<<< HEAD
	outpath := "./vulndb-tmp/" + tag
=======
>>>>>>> a0910167
	_, err = downloadAndSaveZipToTemp(repo, tag, outpath)
	if err != nil {
		return err
	}

	//copy csv files to database
	err = service.copyCSVToDB(outpath, nil)
	if err != nil {
		return fmt.Errorf("could not copy csv to db: %w", err)
	}

	slog.Info("importing vulndb completed", "duration", time.Since(begin))

	os.RemoveAll(outpath) //nolint
	return nil
}

func (service importService) CreateTablesWithSuffix(suffix string) error {
	ctx := context.Background()
	pool, err := establishConnection(ctx)
	if err != nil {
		return err
	}

	defer pool.Close()

	// create the tables with the suffix
	return createTablesWithSuffix(ctx, pool, suffix)
}

func createTablesWithSuffix(ctx context.Context, pool *pgxpool.Pool, suffix string) error {
	// list of tables to create
	for _, table := range vulndbTables {
		_, err := pool.Exec(ctx, fmt.Sprintf("CREATE TABLE IF NOT EXISTS %s%s (LIKE %s INCLUDING ALL);", table, suffix, table))
		if err != nil {
			return fmt.Errorf("could not create table %s%s: %w", table, suffix, err)
		}
		slog.Info("created table with suffix", "table", table+suffix)
	}
	return nil
}

// the extra table name suffix is just used for exporting incremental diffs
// it allows storing the last full vulndb state in tables with the suffix and then comparing them to the current tables
// if extraTableNameSuffix is not nil, the import will always import from the latest snapshot
func (service importService) ImportFromDiff(extraTableNameSuffix *string) error {
	ctx := context.Background()
	pool, err := establishConnection(ctx)
	if err != nil {
		return err
	}
	defer pool.Close()
	reg := "ghcr.io/l3montree-dev/devguard/vulndb-diff"
	// Connect to a remote repository
	repo, err := remote.NewRepository(reg)
	if err != nil {
		return fmt.Errorf("could not connect to remote repository: %w", err)
	}

	var tags []string
	if extraTableNameSuffix != nil {
		slog.Info("extra table name suffix detected, loading full vulndb state from latest snapshot")
		tags, err = service.GetAllIncrementalTagsSinceSnapshot(ctx, repo)
	} else {
		tags, err = service.GetIncrementalTags(ctx, repo)
	}

	if err != nil {
		return err
	}

	begin := time.Now()
	slog.Info("start updating vulndb", "steps", len(tags))
	for i, tag := range tags {
		slog.Info("updating vulndb", "step", tag, "number", i+1, "of", len(tags))

<<<<<<< HEAD
		outpath := "./vulndb-tmp/" + tag
=======
		outpath, err := os.MkdirTemp("", "vulndb")
		if err != nil {
			return fmt.Errorf("could not create temp directory: %w", err)
		}

>>>>>>> a0910167
		// if the directory already exists we skip the download and verification
		_, err = downloadAndSaveZipToTemp(repo, tag, outpath)
		if err != nil {
			return err
		}
		defer os.RemoveAll(outpath) //nolint

		// if it is a snapshot tag we load the full state
		if strings.Contains(tag, "snapshot") {
			if i != 0 {
				slog.Warn("snapshot tag in between incremental tags, skipping", "tag", tag) //there is no skipping?
			}
			slog.Info("no version detected start loading latest vulndb state")
			err = service.copyCSVToDB(outpath, extraTableNameSuffix)
			if err != nil {
				return err
			}

			slog.Info("finished loading latest snapshot state")
			if extraTableNameSuffix == nil {
				err = service.configService.SetJSONConfig("vulndb.lastIncrementalImport", tag)
				if err != nil {
					slog.Error("could not save last incremental import version", "err", err)
				}
			}
			slog.Info("finished updating tag", "tag", tag)
			continue
		}

		tx, err := pool.Begin(ctx)
		if err != nil {
			return err
		}

		dirPath := fmt.Sprintf("%s/diffs-tmp", outpath)

		err = processDiffCSVs(ctx, dirPath, tx, extraTableNameSuffix)
		if err != nil {
			slog.Error("error when trying to update from diff files", "tag", tag, "err", err)
			return err
		}
		err = tx.Commit(ctx)
		if err != nil {
			return err
		}
		if extraTableNameSuffix == nil {
			err = service.configService.SetJSONConfig("vulndb.lastIncrementalImport", tag)
			if err != nil {
				slog.Error("could not save last incremental import version", "err", err)
			}
		}
		slog.Info("finished updating tag", "tag", tag)
	}
	slog.Info("finished updating tags", "duration", time.Since(begin))

	return nil
}

// read envs to connect to postgres db and returns a pgx pool for it
func establishConnection(ctx context.Context) (*pgxpool.Pool, error) {
	username := os.Getenv("POSTGRES_USER")
	password := os.Getenv("POSTGRES_PASSWORD")
	host := os.Getenv("POSTGRES_HOST")
	port := os.Getenv("POSTGRES_PORT")
	dbname := os.Getenv("POSTGRES_DB")

	// replace with your PostgreSQL connection string
	connStr := fmt.Sprintf("postgres://%s:%s@%s:%s/%s", username, password, host, port, dbname)
	// create a connection pool with increased connections for parallel processing
	config, err := pgxpool.ParseConfig(connStr)
	if err != nil {
		return nil, err
	}
	// increase pool size for parallel operations
	config.MaxConns = 10
	config.MinConns = 2

	pool, err := pgxpool.NewWithConfig(ctx, config)
	if err != nil {
		slog.Error("could not create pool", "err", err)
		return nil, err
	}
	return pool, nil
}

func processDiffCSVs(ctx context.Context, dirPath string, tx pgx.Tx, tableSuffix *string) error {
	files, err := os.ReadDir(dirPath)
	if err != nil {
		return err
	}

	// filter and sort files beforehand because we need to update cve_affected_components after cves and affected component tables have been updated
	sort.Slice(files, func(i, j int) bool {
		if strings.HasPrefix(files[i].Name(), "cve_affected_component") {
			return false
		}
		if strings.HasPrefix(files[j].Name(), "cve_affected_component") {
			return true
		}
		// Move exploits to the end
		if strings.HasPrefix(files[i].Name(), "exploits") {
			return false
		}
		if strings.HasPrefix(files[j].Name(), "exploits") {
			return true
		}
		return strings.Compare(files[i].Name(), files[j].Name()) < 0
	})

	for _, file := range files {
		name := strings.TrimRight(file.Name(), ".csv")
		fields := strings.Split(name, "_")
		// extract table information from the name of the csv file

		mode := fields[len(fields)-1] // insert, delete, update
		table := strings.Replace(strings.Join(fields[:len(fields)-1], "_"), "_diff", "", 1)

		// append the suffix to the tablename
		if tableSuffix != nil {
			table = fmt.Sprintf("%s%s", table, *tableSuffix)
		}

		// could be run concurrent but probably won't yield a lot of performance improvement
		switch mode {
		case "insert":
			err = processInsertDiff(ctx, tx, dirPath+"/"+name+".csv", table)
			if err != nil {
				slog.Error("could not process insert diff, continuing...", "table", table, "err", err)
				tx.Rollback(ctx) //nolint
				return err
			}
		case "delete":
			err = processDeleteDiff(ctx, tx, dirPath+"/"+name+".csv", table, tableSuffix)
			if err != nil {
				slog.Error("could not process delete diff, continuing...", "table", table, "err", err)
				tx.Rollback(ctx) //nolint
				return err
			}
		case "update":
			err = processUpdateDiff(ctx, tx, dirPath+"/"+name+".csv", table, tableSuffix)
			if err != nil {
				slog.Error("could not process update diff, continuing...", "table", table, "err", err)
				tx.Rollback(ctx) //nolint
				return err
			}
		default:
			slog.Warn("invalid mode for diff file", "mode", mode)
		}
	}
	return nil
}

func (service importService) copyCSVToDB(csvDir string, extraTableSuffix *string) error {
	ctx := context.Background()
	pool, err := establishConnection(ctx)
	if err != nil {
		return err
	}
	defer pool.Close()

	// read all csv files in the directory
	files, err := os.ReadDir(csvDir)
	if err != nil {
		log.Fatalf("Failed to read directory: %v", err)
	}

	// process prune tables first (they have dependencies and need to be done sequentially)
	errgroup := utils.ErrGroup[string](5)
	for _, file := range files {
		fileExtension := filepath.Ext(file.Name())
		if fileExtension != ".csv" {
			continue
		}
		errgroup.Go(func() (string, error) {
			startTime := time.Now()
			csvFilePath := fmt.Sprintf("%s/%s", csvDir, file.Name())
			tableName := strings.TrimSuffix(file.Name(), ".csv")
			if extraTableSuffix != nil {
				tableName = fmt.Sprintf("%s%s", tableName, *extraTableSuffix)
			}

			slog.Info("importing CSV (prune)", "file", file, "strategy", "shadowTable")
			backupTableName, err := importWithShadowTable(ctx, pool, tableName, csvFilePath)
			if err != nil {
				return "", fmt.Errorf("failed to import CSV %s: %w", file.Name(), err)
			}
			slog.Info("imported CSV (prune)", "file", file, "duration", time.Since(startTime))
			return backupTableName, nil
		})
	}
	backupTableNames, err := errgroup.WaitAndCollect()
	if err != nil {
		return fmt.Errorf("error importing prune tables: %w", err)
	}

	// fix the foreign keys
	tx, err := pool.Begin(ctx)
	if err != nil {
		return fmt.Errorf("failed to begin transaction for foreign key fix: %w", err)
	}
	_, err = tx.Exec(ctx, `
-- Drop the foreign key constraint first
ALTER TABLE dependency_vulns DROP CONSTRAINT IF EXISTS fk_dependency_vulns_cve;

-- Set cve_id to NULL where the referenced CVE doesn't exist anymore
DELETE FROM dependency_vulns 
WHERE NOT EXISTS (
    SELECT 1 FROM cves WHERE cves.cve = dependency_vulns.cve_id
);

-- Now recreate the foreign key constraint
ALTER TABLE dependency_vulns ADD CONSTRAINT fk_dependency_vulns_cve 
  FOREIGN KEY (cve_id) REFERENCES cves(cve);

-- Drop any foreign key constraint (if it exists)
ALTER TABLE cve_affected_component DROP CONSTRAINT IF EXISTS fk_cve_affected_component_cve;

-- Delete orphaned rows where the CVE no longer exists
DELETE FROM cve_affected_component 
WHERE NOT EXISTS (
    SELECT 1 FROM cves WHERE cves.cve = cve_affected_component.cvecve
);

-- Recreate the foreign key constraint
ALTER TABLE cve_affected_component ADD CONSTRAINT fk_cve_affected_component_cve 
  FOREIGN KEY (cvecve) REFERENCES cves(cve);


ALTER TABLE weaknesses DROP CONSTRAINT IF EXISTS fk_cves_weaknesses;

DELETE FROM weaknesses 
WHERE NOT EXISTS (
   SELECT 1 FROM cves WHERE cves.cve = weaknesses.cve_id
);

ALTER TABLE weaknesses ADD CONSTRAINT fk_cves_weaknesses 
 FOREIGN KEY (cve_id) REFERENCES cves(cve);`)
	if err != nil {
		return tx.Rollback(ctx)
	}

	err = tx.Commit(ctx)

	if err != nil {
		return fmt.Errorf("failed to commit foreign key fix transaction: %w", err)
	}

	for _, backupTableName := range backupTableNames {
		cleanupBackupTable(pool, backupTableName)
	}

	return nil
}

// countTableRows returns the number of rows in a table
func countTableRows(ctx context.Context, pool *pgxpool.Pool, tableName string) (int64, error) {
	var count int64
	err := pool.QueryRow(ctx, fmt.Sprintf("SELECT COUNT(*) FROM %s", tableName)).Scan(&count)
	if err != nil {
		return 0, fmt.Errorf("failed to count rows in table %s: %w", tableName, err)
	}
	return count, nil
}

func createShadowTable(ctx context.Context, pool *pgxpool.Pool, tableName string, shadowTableName string, csvFilePath string) error {
	tx, err := pool.Begin(ctx)
	if err != nil {
		return fmt.Errorf("failed to begin transaction: %w", err)
	}
	var committed = false
	defer func() {
		if !committed {
			tx.Rollback(ctx) // nolint:errcheck
		}
	}()

	slog.Debug("Creating shadow table", "shadowTable", shadowTableName, "originalTable", tableName)
	// Create shadow table with same structure
	_, err = tx.Exec(ctx, fmt.Sprintf("CREATE TABLE %s (LIKE %s INCLUDING ALL);", shadowTableName, tableName))
	if err != nil {
		return fmt.Errorf("failed to create shadow table: %w", err)
	}

	slog.Debug("Disabling triggers for faster import", "table", shadowTableName)
	// Fast import with disabled triggers
	_, err = tx.Exec(ctx, "SET session_replication_role = 'replica';")
	if err != nil {
		return fmt.Errorf("failed to disable triggers: %w", err)
	}

	file, err := os.Open(csvFilePath)
	if err != nil {
		return fmt.Errorf("failed to open CSV file: %w", err)
	}
	defer file.Close() //nolint

	slog.Info("Starting CSV data import to shadow table", "shadowTable", shadowTableName)
	importStart := time.Now()
	_, err = tx.Conn().PgConn().CopyFrom(ctx, file, fmt.Sprintf("COPY %s FROM STDIN WITH CSV HEADER;", shadowTableName))
	if err != nil {
		return fmt.Errorf("failed to import CSV: %w", err)
	}
	slog.Info("Completed CSV data import to shadow table", "shadowTable", shadowTableName, "importDuration", time.Since(importStart))

	slog.Debug("Re-enabling triggers", "table", shadowTableName)
	_, err = tx.Exec(ctx, "SET session_replication_role = 'origin';")
	if err != nil {
		return fmt.Errorf("failed to re-enable triggers: %w", err)
	}

	commitStart := time.Now()
	err = tx.Commit(ctx)
	if err != nil {
		return fmt.Errorf("failed to commit shadow table: %w", err)
	}
	committed = true
	slog.Debug("Committed shadow table transaction", "shadowTable", shadowTableName, "commitDuration", time.Since(commitStart))
	return nil
}

// importWithShadowTable: Create shadow table → Import → Atomic swap → Cleanup
// This keeps the original table available during most of the import process
func importWithShadowTable(ctx context.Context, pool *pgxpool.Pool, tableName, csvFilePath string) (string, error) {
	shadowTable := tableName + "_shadow_" + fmt.Sprintf("%d", time.Now().Unix())
	// count initial rows
	initialCount, err := countTableRows(ctx, pool, tableName)
	if err != nil {
		slog.Warn("failed to count initial rows", "table", tableName, "error", err)
		initialCount = -1 // Mark as unknown
	}

	slog.Info("starting shadow table import", "table", tableName, "shadowTable", shadowTable, "csvFile", csvFilePath, "initialRows", initialCount)
	// Phase 1: Create and populate shadow table (no locks on original)
	err = createShadowTable(ctx, pool, tableName, shadowTable, csvFilePath)
	if err != nil {
		return "", err
	}

	// Phase 2: Atomic table swap (minimal lock time)
	slog.Info("Starting atomic table swap", "table", tableName, "shadowTable", shadowTable)
	backupTableName, err := swapTables(ctx, pool, tableName, shadowTable)
	if err != nil {
		return "", err
	}

	// Count final rows after import
	finalCount, err := countTableRows(ctx, pool, tableName)
	if err != nil {
		slog.Warn("Failed to count final rows", "table", tableName, "error", err)
		finalCount = -1 // Mark as unknown
	}

	// Calculate and log the results
	var addedRows int64 = -1
	if initialCount >= 0 && finalCount >= 0 {
		addedRows = finalCount - initialCount
	}

	slog.Info("Shadow table import completed successfully",
		"table", tableName,
		"initialRows", initialCount,
		"finalRows", finalCount,
		"rowsAdded", addedRows)

	return backupTableName, nil
}

// swapTables performs atomic table swap with minimal downtime
func swapTables(ctx context.Context, pool *pgxpool.Pool, originalTable, shadowTable string) (string, error) {
	backupTable := originalTable + "_backup_" + fmt.Sprintf("%d", time.Now().Unix())

	slog.Info("Preparing atomic table swap", "original", originalTable, "shadow", shadowTable, "backup", backupTable)

	tx, err := pool.Begin(ctx)
	if err != nil {
		return backupTable, fmt.Errorf("failed to begin swap transaction: %w", err)
	}
	defer tx.Rollback(ctx) // nolint:errcheck

	swapStart := time.Now()
	slog.Debug("Renaming original table to backup", "original", originalTable, "backup", backupTable)
	// Atomic rename sequence (very fast)
	_, err = tx.Exec(ctx, fmt.Sprintf("ALTER TABLE %s RENAME TO %s;", originalTable, backupTable))
	if err != nil {
		return backupTable, fmt.Errorf("failed to backup original table: %w", err)
	}

	slog.Debug("Renaming shadow table to original", "shadow", shadowTable, "original", originalTable)
	_, err = tx.Exec(ctx, fmt.Sprintf("ALTER TABLE %s RENAME TO %s;", shadowTable, originalTable))
	if err != nil {
		// Restore on failure
		slog.Error("Failed to rename shadow table, attempting to restore original", "error", err)
		tx.Exec(ctx, fmt.Sprintf("ALTER TABLE %s RENAME TO %s;", backupTable, originalTable)) // nolint:errcheck
		return backupTable, fmt.Errorf("failed to rename shadow table: %w", err)
	}

	err = tx.Commit(ctx)
	if err != nil {
		return backupTable, fmt.Errorf("failed to commit table swap: %w", err)
	}

	swapDuration := time.Since(swapStart)
	slog.Info("Atomic table swap completed successfully", "table", originalTable, "swapDuration", swapDuration, "backupTable", backupTable)

	// Clean up backup table asynchronously
	slog.Debug("Scheduling asynchronous cleanup of backup table", "backupTable", backupTable)

	return backupTable, nil
}

// cleanupBackupTable removes the backup table in the background
func cleanupBackupTable(pool *pgxpool.Pool, backupTable string) {
	slog.Debug("Starting cleanup of backup table", "backupTable", backupTable)
	ctx, cancel := context.WithTimeout(context.Background(), 2*time.Minute)
	defer cancel()

	cleanupStart := time.Now()
	_, err := pool.Exec(ctx, fmt.Sprintf("DROP TABLE IF EXISTS %s CASCADE;", backupTable))
	if err != nil {
		slog.Error("Failed to drop backup table", "table", backupTable, "error", err, "cleanupDuration", time.Since(cleanupStart))
	} else {
		slog.Info("Successfully cleaned up backup table", "table", backupTable, "cleanupDuration", time.Since(cleanupStart))
	}
}

func verifySignature(pubKeyFile string, sigFile string, blobFile string, ctx context.Context) error {
	// Load the public key
	pubKeyData, err := os.ReadFile(pubKeyFile)
	if err != nil {
		return fmt.Errorf("could not read public key: %w", err)
	}

	// PEM-Block dekodieren
	block, _ := pem.Decode(pubKeyData)
	if block == nil {
		return fmt.Errorf("could not decode pem block")
	}

	// Parse the public key
	pubKey, err := x509.ParsePKIXPublicKey(block.Bytes)
	if err != nil {
		return fmt.Errorf("could not parse public key: %w", err)
	}

	// ECDSA-key generation
	ecdsaPubKey, ok := pubKey.(*ecdsa.PublicKey)
	if !ok {
		return fmt.Errorf("failed to parse public key")
	}

	// Load the signature file
	sigFileData, err := os.ReadFile(sigFile)
	if err != nil {
		return fmt.Errorf("could not read signature file: %w", err)
	}

	// decode base64 signature
	base64Sig := string(sigFileData)
	sig, err := base64.StdEncoding.DecodeString(base64Sig)
	if err != nil {
		return fmt.Errorf("could not decode base64 signature: %w", err)
	}

	// load the block using a reader
	file, err := os.Open(blobFile)
	if err != nil {
		return fmt.Errorf("could not read blob file: %w", err)
	}

	// setup verifier
	verifier, err := signature.LoadECDSAVerifier(ecdsaPubKey, crypto.SHA256)
	if err != nil {
		return fmt.Errorf("could not load verifier: %w", err)
	}

	// Verify the signature
	err = verifier.VerifySignature(bytes.NewReader(sig), file, options.WithContext(ctx))
	if err != nil {
		return fmt.Errorf("could not verify signature: %w", err)
	}

	return nil
}

func copyCSVFromRemoteToLocal(ctx context.Context, repo *remote.Repository, tag string, fs *file.Store) error {
	// Copy csv from the remote repository to the file store
	_, err := oras.Copy(ctx, repo, tag, fs, tag, oras.DefaultCopyOptions)
	if err != nil {
		return fmt.Errorf("could not copy from remote repository to file store: %w", err)
	}

	// Copy the signature from the remote repository to the file store
	tag = tag + ".sig"
	_, err = oras.Copy(ctx, repo, tag, fs, tag, oras.DefaultCopyOptions)
	if err != nil {
		return fmt.Errorf("could not copy from remote repository to file store: %w", err)
	}

	return nil
}

func processInsertDiff(ctx context.Context, tx pgx.Tx, filePath string, tableName string) error {

	entries, err := utils.ReadCsvFile(filePath)
	if err != nil {
		slog.Error("error when reading csv file", "err", err)
		return err
	}
	slog.Info("start inserting", "table", tableName, "entries", len(entries))

	if len(entries) == 0 {
		slog.Info("nothing to insert", "table", tableName)
		return nil
	}

	for _, entry := range entries {
		columns := []string{}
		placeholders := []string{}
		values := []any{}

		i := 1
		for key, value := range entry {
			columns = append(columns, pgx.Identifier{key}.Sanitize())
			placeholders = append(placeholders, fmt.Sprintf("$%d", i))

			// Handle NULL values
			if value == "NULL" || value == "" {
				values = append(values, nil)
			} else {
				values = append(values, value)
			}
			i++
		}

		sql := fmt.Sprintf(
			"INSERT INTO %s (%s) VALUES (%s) ON CONFLICT DO NOTHING",
			pgx.Identifier{tableName}.Sanitize(),
			strings.Join(columns, ","),
			strings.Join(placeholders, ","),
		)

		_, err := tx.Exec(ctx, "SAVEPOINT sp")
		if err != nil {
			return err
		}

		_, err = tx.Exec(ctx, sql, values...)
		if err != nil {
			var pgErr *pgconn.PgError
			if errors.As(err, &pgErr) && pgErr.Code == "23503" {
				slog.Warn("ignoring missing foreign key", "values", values)
				// rollback only this statement
				_, err = tx.Exec(ctx, "ROLLBACK TO SAVEPOINT sp")
				if err != nil {
					return err
				}
				continue
			}
			return err
		}

		_, _ = tx.Exec(ctx, "RELEASE SAVEPOINT sp")
	}
	slog.Info("insert completed")
	return nil
}

func processDeleteDiff(ctx context.Context, tx pgx.Tx, filePath string, tableName string, extraTableNameSuffix *string) error {
	fd, err := os.Open(filePath)
	if err != nil {
		return err
	}
	defer fd.Close() //nolint

	entries, err := utils.ReadCsvFile(filePath)
	if err != nil {
		slog.Error("error when reading csv file", "err", err)
	}
	slog.Info("start deleting", "table", tableName, "entries", len(entries))

	if len(entries) == 0 {
		slog.Info("nothing to delete", "table", tableName)
		return nil
	}

	primaryKeys := primaryKeysFromTables[strings.TrimSuffix(tableName, utils.SafeDereference(extraTableNameSuffix))]
	if len(primaryKeys) == 0 {
		slog.Error("could not determine primary key(s)", "table", tableName)
		return fmt.Errorf("could not determine primary key(s) for table: %s", tableName)
	}

	if len(primaryKeys) > 2 {
		slog.Error("more than 2 primary keys not supported", "table", tableName)
		return fmt.Errorf("more than 2 primary keys not supported for table: %s", tableName)
	}

	if len(primaryKeys) == 1 {
		primaryKeyColumnName := primaryKeys[0]
		for _, entry := range entries {
			primaryKeyValue := entry[primaryKeyColumnName].(string)
			sql := fmt.Sprintf("DELETE FROM %s WHERE %s.%s = %s", tableName, tableName, primaryKeyColumnName, "'"+primaryKeyValue+"'")
			_, err := tx.Exec(ctx, sql)
			if err != nil {
				slog.Error("error when deleting from table", "table", tableName, "id", primaryKeyValue)
				continue
			}
		}
	} else {
		primaryKey1 := primaryKeys[0]
		primaryKey2 := primaryKeys[1]
		for _, entry := range entries {
			primaryKey1Value := entry[primaryKey1].(string)
			primaryKey2Value := entry[primaryKey2].(string)
			sql := fmt.Sprintf("DELETE FROM %s WHERE %s = %s AND %s = %s", tableName, primaryKey1, "'"+primaryKey1Value+"'", primaryKey2, "'"+primaryKey2Value+"'")
			_, err := tx.Exec(ctx, sql)
			if err != nil {
				slog.Error("error when deleting from table", "table", tableName, "id1", primaryKey1Value, "id2", primaryKey2Value)
				continue
			}
		}
	}
	slog.Info("delete completed")
	return nil
}

func processUpdateDiff(ctx context.Context, tx pgx.Tx, filePath string, tableName string, extraTableNameSuffix *string) error {
	slog.Info("start updating", "table", tableName)
	fd, err := os.Open(filePath)
	if err != nil {
		return err
	}
	defer fd.Close() //nolint
	// count the number of lines in the file

	csvReader := csv.NewReader(fd)
	record, err := csvReader.Read() // read all the column names from the header row
	if err != nil {
		return err
	}

	primaryKeys := primaryKeysFromTables[strings.TrimSuffix(tableName, utils.SafeDereference(extraTableNameSuffix))]
	if len(primaryKeys) == 0 {
		slog.Error("could not determine primary key(s)", "table", tableName)
		return fmt.Errorf("could not determine primary key(s) for table: %s", tableName)
	}

	if len(primaryKeys) > 2 {
		slog.Error("more than 2 primary keys not supported", "table", tableName)
		return fmt.Errorf("more than 2 primary keys not supported for table: %s", tableName)
	}

	columnsToUpdate := record[len(primaryKeys):] // exclude primary key(s)
	for i, column := range columnsToUpdate {
		columnsToUpdate[i] = fmt.Sprintf("\"%s\" = EXCLUDED.%s", column, column) // escape possible sql syntax column names with ""
	}
	assignSQL := strings.Join(columnsToUpdate, ", ")

	tmpTable := tableName + "_tmp_" + strconv.Itoa(int(time.Now().Unix()))

	_, err = tx.Conn().Exec(ctx, fmt.Sprintf("CREATE TABLE %s (LIKE %s INCLUDING ALL);", tmpTable, tableName))
	if err != nil {
		slog.Error("error when trying to create tmp table used for updating", "table", tableName, "err", err)
		return err
	}
	defer tx.Exec(ctx, fmt.Sprintf("DROP TABLE %s;", tmpTable)) //nolint

	fd, err = os.Open(filePath) // reopen csv file since we read from it once already
	if err != nil {
		return err
	}

	_, err = tx.Conn().PgConn().CopyFrom(ctx, fd, fmt.Sprintf("COPY %s FROM STDIN WITH (FORMAT csv, HEADER true, NULL 'NULL')", tmpTable))
	if err != nil {
		slog.Error("could not copy to tmp table", "table", tableName, "err", err)
		return err
	}

	var upsertSQL string
	if len(primaryKeys) == 1 {
		upsertSQL = fmt.Sprintf("INSERT INTO %s SELECT * FROM %s ON CONFLICT (%s) DO UPDATE SET %s", tableName, tmpTable, primaryKeys[0], assignSQL)
	} else {
		upsertSQL = fmt.Sprintf("INSERT INTO %s SELECT * FROM %s ON CONFLICT (%s, %s) DO UPDATE SET %s", tableName, tmpTable, primaryKeys[0], primaryKeys[1], assignSQL)
	}

	if _, err := tx.Exec(ctx, upsertSQL); err != nil {
		slog.Error("could not insert from tmp table to original table", "table", tableName, "err", err)
		return err
	}
	slog.Info("update completed")

	return nil
}

// downloads the fileName with the tag from the devguard package master, verifies the signature and unzips it into tmp Folder
func downloadAndSaveZipToTemp(repo *remote.Repository, tag string, outpath string) (*file.Store, error) {
	slog.Info("importing vulndb started")

	sigFile := outpath + "/vulndb.zip.sig"
	blobFile := outpath + "/vulndb.zip"
	pubKeyFile := "cosign.pub"

	ctx := context.Background()

	fs, err := file.New(outpath)
	if err != nil {
		panic(err)
	}

	// import the vulndb csv to the file store
	err = copyCSVFromRemoteToLocal(ctx, repo, tag, fs)
	if err != nil {
		return fs, fmt.Errorf("could not copy csv from remote to local: %w", err)
	}

	// verify the signature of the imported data
	err = verifySignature(pubKeyFile, sigFile, blobFile, ctx)
	if err != nil {
		return fs, fmt.Errorf("could not verify signature: %w", err)
	}
	slog.Info("successfully verified signature")

	// open the blob file
	f, err := os.Open(blobFile)
	if err != nil {
		panic(err)
	}
	defer f.Close() //nolint

	// unzip the blob file into vulndb-tmp dir
	err = utils.Unzip(blobFile, outpath+"/")
	if err != nil {
		return fs, fmt.Errorf("error when trying to build zip file: %w", err)
	}
	slog.Info("unzipping vulndb completed")
	return fs, nil
}

func (service importService) GetAllIncrementalTagsSinceSnapshot(ctx context.Context, repo *remote.Repository) ([]string, error) {

	allTags := make([]string, 0, 1000)

	repo.TagListPageSize = 10_000
	err := repo.Tags(ctx, "", func(tags []string) error {
		slices.Reverse(tags)

		for i := range tags {
			if strings.Contains(tags[i], ".sig") {
				continue
			}
			allTags = append(allTags, tags[i])
			if strings.Contains(tags[i], "snapshot") {
				break
			}
		}
		return nil
	})

	if err != nil {
		return nil, err
	}
	slices.Reverse(allTags)

	return allTags, nil
}

func (service importService) GetIncrementalTags(ctx context.Context, repo *remote.Repository) ([]string, error) {
	lastVersion := ""
	allTags := make([]string, 0, 3000)

	err := service.configService.GetJSONConfig("vulndb.lastIncrementalImport", &lastVersion)
	if err != nil {
		slog.Warn("could not get last incremental import version, assuming no version is set yet", "err", err)
	}

	repo.TagListPageSize = 1000
	err = repo.Tags(ctx, lastVersion, func(tags []string) error {
		slices.Reverse(tags)
		for i := range tags {
			if strings.Contains(tags[i], ".sig") {
				continue
			}
			allTags = append(allTags, tags[i])
			if strings.Contains(tags[i], "snapshot") {
				break
			}
		}

		return nil
	})
	if err != nil {
		return nil, err
	}
	slices.Reverse(allTags)

	if len(allTags) >= 2 && !slices.IsSorted(allTags) {
		slog.Error("slice not sorted")
		return nil, fmt.Errorf("slice not sorted")
	}
	return allTags, nil
}<|MERGE_RESOLUTION|>--- conflicted
+++ resolved
@@ -72,10 +72,6 @@
 		return fmt.Errorf("could not create temp directory: %w", err)
 	}
 
-<<<<<<< HEAD
-	outpath := "./vulndb-tmp/" + tag
-=======
->>>>>>> a0910167
 	_, err = downloadAndSaveZipToTemp(repo, tag, outpath)
 	if err != nil {
 		return err
@@ -152,15 +148,11 @@
 	for i, tag := range tags {
 		slog.Info("updating vulndb", "step", tag, "number", i+1, "of", len(tags))
 
-<<<<<<< HEAD
-		outpath := "./vulndb-tmp/" + tag
-=======
 		outpath, err := os.MkdirTemp("", "vulndb")
 		if err != nil {
 			return fmt.Errorf("could not create temp directory: %w", err)
 		}
 
->>>>>>> a0910167
 		// if the directory already exists we skip the download and verification
 		_, err = downloadAndSaveZipToTemp(repo, tag, outpath)
 		if err != nil {
