--- conflicted
+++ resolved
@@ -73,7 +73,7 @@
 	//copy csv files to database
 	err = service.copyCSVToDB(tmp)
 	if err != nil {
-		return err
+		return fmt.Errorf("could not copy csv to db: %w", err)
 	}
 
 	slog.Info("importing vulndb completed", "duration", time.Since(begin))
@@ -85,27 +85,19 @@
 	ctx := context.Background()
 	pool, err := establishConnection(ctx)
 	if err != nil {
-<<<<<<< HEAD
-		return err
-=======
-		panic(fmt.Errorf("could not open blob file: %w", err))
->>>>>>> ad843d69
+		return err
 	}
 	defer pool.Close()
 	reg := "ghcr.io/l3montree-dev/devguard/vulndb-diff"
 	// Connect to a remote repository
 	repo, err := remote.NewRepository(reg)
 	if err != nil {
-<<<<<<< HEAD
 		return fmt.Errorf("could not connect to remote repository: %w", err)
-=======
-		panic(fmt.Errorf("could not unzip blob file: %w", err))
->>>>>>> ad843d69
 	}
 
 	tags, err := service.GetIncrementalTags(ctx, repo)
 	if err != nil {
-		return fmt.Errorf("could not copy csv to db: %w", err)
+		return err
 	}
 	if len(tags) == 0 {
 		slog.Info("vulndb is already up to date")
