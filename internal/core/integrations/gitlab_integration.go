--- conflicted
+++ resolved
@@ -21,10 +21,6 @@
 	"github.com/google/uuid"
 	"github.com/l3montree-dev/devguard/internal/common"
 	"github.com/l3montree-dev/devguard/internal/core"
-<<<<<<< HEAD
-=======
-	"github.com/l3montree-dev/devguard/internal/core/dependency_vuln"
->>>>>>> 4401baf3
 	"github.com/l3montree-dev/devguard/internal/core/org"
 	"github.com/l3montree-dev/devguard/internal/core/risk"
 	"github.com/l3montree-dev/devguard/internal/database/models"
@@ -73,7 +69,7 @@
 	vulnEventRepository      core.VulnEventRepository
 	frontendUrl              string
 
-	ProjectRepository      core.ProjectRepository
+	projectRepository      core.ProjectRepository
 	assetRepository        core.AssetRepository
 	assetVersionRepository core.AssetVersionRepository
 
@@ -113,29 +109,17 @@
 	externalUserRepository := repositories.NewExternalUserRepository(db)
 	assetRepository := repositories.NewAssetRepository(db)
 	assetVersionRepository := repositories.NewAssetVersionRepository(db)
-	ProjectRepository := repositories.NewProjectRepository(db)
+	projectRepository := repositories.NewProjectRepository(db)
 
 	return &gitlabIntegration{
+		aggregatedVulnRepository:    aggregatedVulnRepository,
 		gitlabIntegrationRepository: gitlabIntegrationRepository,
-<<<<<<< HEAD
 		dependencyVulnRepository:    dependencyVulnRepository,
 		vulnEventRepository:         vulnEventRepository,
 		assetRepository:             assetRepository,
 		assetVersionRepository:      assetVersionRepository,
 		externalUserRepository:      externalUserRepository,
-		ProjectRepository:           ProjectRepository,
-=======
-
-		dependencyVulnRepository: dependencyVulnRepository,
-
-		aggregatedVulnRepository: aggregatedVulnRepository,
-
-		dependencyVulnService:  dependency_vuln.NewService(dependencyVulnRepository, vulnEventRepository, assetRepository, cveRepository),
-		vulnEventRepository:    vulnEventRepository,
-		assetRepository:        assetRepository,
-		assetVersionRepository: assetVersionRepository,
-		externalUserRepository: externalUserRepository,
->>>>>>> 4401baf3
+		projectRepository:           projectRepository,
 
 		gitlabClientFactory: func(id uuid.UUID) (gitlabClientFacade, error) {
 			integration, err := gitlabIntegrationRepository.Read(id)
