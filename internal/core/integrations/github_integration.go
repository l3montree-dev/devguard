// Copyright (C) 2024 Tim Bastin, l3montree UG (haftungsbeschränkt)
//
// This program is free software: you can redistribute it and/or modify
// it under the terms of the GNU Affero General Public License as
// published by the Free Software Foundation, either version 3 of the
// License, or (at your option) any later version.
//
// This program is distributed in the hope that it will be useful,
// but WITHOUT ANY WARRANTY; without even the implied warranty of
// MERCHANTABILITY or FITNESS FOR A PARTICULAR PURPOSE.  See the
// GNU Affero General Public License for more details.
//
// You should have received a copy of the GNU Affero General Public License
// along with this program.  If not, see <https://www.gnu.org/licenses/>.

package integrations

import (
	"context"
	"fmt"
	"log/slog"
	"os"
	"strconv"
	"strings"
	"time"

	"github.com/google/go-github/v62/github"

	"github.com/l3montree-dev/devguard/internal/core"
	"github.com/l3montree-dev/devguard/internal/core/org"
	"github.com/l3montree-dev/devguard/internal/core/risk"
	"github.com/l3montree-dev/devguard/internal/database/models"
	"github.com/l3montree-dev/devguard/internal/database/repositories"
	"github.com/l3montree-dev/devguard/internal/utils"
)

type githubRepository struct {
	*github.Repository
	GithubAppInstallationID int `json:"githubAppInstallationId"`
}

func (g githubRepository) toRepository() core.Repository {
	return core.Repository{
		ID:    fmt.Sprintf("github:%d:%s", g.GithubAppInstallationID, *g.FullName),
		Label: *g.FullName,
	}
}

// wrapper around the github package - which provides only the methods
// we need
type githubClientFacade interface {
	CreateIssue(ctx context.Context, owner string, repo string, issue *github.IssueRequest) (*github.Issue, *github.Response, error)
	CreateIssueComment(ctx context.Context, owner string, repo string, number int, comment *github.IssueComment) (*github.IssueComment, *github.Response, error)
	EditIssue(ctx context.Context, owner string, repo string, number int, issue *github.IssueRequest) (*github.Issue, *github.Response, error)
	EditIssueLabel(ctx context.Context, owner string, repo string, name string, label *github.Label) (*github.Label, *github.Response, error)
}

type githubIntegration struct {
	githubAppInstallationRepository core.GithubAppInstallationRepository
	externalUserRepository          core.ExternalUserRepository
	dependencyVulnRepository        core.DependencyVulnRepository
	vulnEventRepository             core.VulnEventRepository
	aggregatedVulnRepository        core.VulnRepository
	frontendUrl                     string
	assetRepository                 core.AssetRepository
	assetVersionRepository          core.AssetVersionRepository

	githubClientFactory func(repoId string) (githubClientFacade, error)
}

var _ core.ThirdPartyIntegration = &githubIntegration{}

var NoGithubAppInstallationError = fmt.Errorf("no github app installations found")

func NewGithubIntegration(db core.DB) *githubIntegration {
	githubAppInstallationRepository := repositories.NewGithubAppInstallationRepository(db)

	dependencyVulnRepository := repositories.NewDependencyVulnRepository(db)
	vulnEventRepository := repositories.NewVulnEventRepository(db)

	frontendUrl := os.Getenv("FRONTEND_URL")
	if frontendUrl == "" {
		panic("FRONTEND_URL is not set")
	}

	return &githubIntegration{
		githubAppInstallationRepository: githubAppInstallationRepository,
		externalUserRepository:          repositories.NewExternalUserRepository(db),
		dependencyVulnRepository:        dependencyVulnRepository,
		vulnEventRepository:             vulnEventRepository,
		frontendUrl:                     frontendUrl,
		assetRepository:                 repositories.NewAssetRepository(db),
		assetVersionRepository:          repositories.NewAssetVersionRepository(db),

		githubClientFactory: func(repoId string) (githubClientFacade, error) {
			return NewGithubClient(installationIdFromRepositoryID(repoId))
		},
	}
}

func (githubIntegration *githubIntegration) GetID() core.IntegrationID {
	return core.GitHubIntegrationID
}

func (githubIntegration *githubIntegration) IntegrationEnabled(ctx core.Context) bool {
	// check if the github app installation exists in the database
<<<<<<< HEAD
	tenant := core.GetOrganization(ctx)
	return len(tenant.GithubAppInstallations) > 0
=======
	organization := core.GetOrganization(ctx)
	return len(organization.GithubAppInstallations) > 0
>>>>>>> 0f1f9436
}

func (githubIntegration *githubIntegration) ListRepositories(ctx core.Context) ([]core.Repository, error) {
	// check if we have integrations
	if !githubIntegration.IntegrationEnabled(ctx) {
		return nil, NoGithubAppInstallationError
	}

<<<<<<< HEAD
	tenant := core.GetOrganization(ctx)
=======
	organization := core.GetOrganization(ctx)
>>>>>>> 0f1f9436

	repos := []core.Repository{}
	// check if a github integration exists on that org
	if organization.GithubAppInstallations != nil {
		// get the github integration
		githubClient, err := newGithubBatchClient(organization.GithubAppInstallations)
		if err != nil {
			return nil, err
		}

		// get the repositories
		r, err := githubClient.ListRepositories(ctx.QueryParam("search"))
		if err != nil {
			return nil, err
		}

		repos = append(repos, utils.Map(r, func(repo githubRepository) core.Repository {
			return repo.toRepository()
		})...)
		return repos, nil
	}

	return []core.Repository{}, nil
}

func (githubIntegration *githubIntegration) WantsToHandleWebhook(ctx core.Context) bool {
	return true
}

func (githubIntegration *githubIntegration) GetUsers(org models.Org) []core.User {
	users, err := githubIntegration.externalUserRepository.FindByOrgID(nil, org.ID)
	if err != nil {
		slog.Error("could not get users from github", "err", err)
		return nil
	}

	return utils.Map(users, func(user models.ExternalUser) core.User {
		return core.User{
			ID:        user.ID,
			Name:      user.Username,
			AvatarURL: &user.AvatarURL,
		}
	})
}

func (githubIntegration *githubIntegration) HandleWebhook(ctx core.Context) error {

	req := ctx.Request()
	payload, err := github.ValidatePayload(req, []byte(os.Getenv("GITHUB_WEBHOOK_SECRET")))
	if err != nil {
		slog.Debug("could not validate github webhook", "err", err)
		return nil
	}

	event, err := github.ParseWebHook(github.WebHookType(req), payload)
	if err != nil {
		slog.Error("could not parse github webhook", "err", err)
		return err
	}

	switch event := event.(type) {
	case *github.IssueCommentEvent:
		// check if the issue is a devguard issue
		issueId := event.Issue.GetNumber()
		// check if the user is a bot - we do not want to handle bot comments
		if event.Comment.User.GetType() == "Bot" {
			return nil
		}
		// look for a vuln with such a github ticket id
		vuln, err := githubIntegration.aggregatedVulnRepository.FindByTicketID(nil, fmt.Sprintf("github:%d", issueId))
		if err != nil {
			slog.Debug("could not find vuln by ticket id", "err", err, "ticketId", issueId)
			return nil
		}

		// get the asset
		assetVersion, err := githubIntegration.assetVersionRepository.Read(vuln.GetAssetVersionName(), vuln.GetAssetID())
		if err != nil {
			slog.Error("could not read asset version", "err", err)
			return err
		}

		asset, err := githubIntegration.assetRepository.Read(assetVersion.AssetID)
		if err != nil {
			slog.Error("could not read asset", "err", err)
			return err
		}

		// the issue is a devguard issue.
		// lets check what the comment is about
		comment := event.Comment.GetBody()

		// make sure to save the user - it might be a new user or it might have new values defined.
		// we do not care about any error - and we want speed, thus do it on a goroutine
		go func() {
			org, err := githubIntegration.aggregatedVulnRepository.GetOrgFromVuln(vuln)
			if err != nil {
				slog.Error("could not get org from vuln id", "err", err)
				return
			}
			// save the user in the database
			user := models.ExternalUser{
				ID:        fmt.Sprintf("github:%d", event.Comment.User.GetID()),
				Username:  event.Comment.User.GetLogin(),
				AvatarURL: event.Comment.User.GetAvatarURL(),
			}

			err = githubIntegration.externalUserRepository.Save(nil, &user)
			if err != nil {
				slog.Error("could not save github user", "err", err)
				return
			}

			if err = githubIntegration.externalUserRepository.GetDB(nil).Model(&user).Association("Organizations").Append([]models.Org{org}); err != nil {
				slog.Error("could not append user to organization", "err", err)
			}
		}()

		// create a new event based on the comment
		VulnEvent := createNewVulnEventBasedOnComment(vuln.GetID(), fmt.Sprintf("github:%d", event.Comment.User.GetID()), comment)

		VulnEvent.Apply(vuln)
		// save the vuln and the event in a transaction
		err = githubIntegration.aggregatedVulnRepository.Transaction(func(tx core.DB) error {
			err := githubIntegration.aggregatedVulnRepository.Save(tx, &vuln)
			if err != nil {
				return err
			}
			err = githubIntegration.vulnEventRepository.Save(tx, &VulnEvent)
			if err != nil {
				return err
			}
			return nil
		})
		if err != nil {
			slog.Error("could not save the vulnerability and the event", "err", err)
			return err
		}

		// make sure to update the github issue accordingly
		client, err := githubIntegration.githubClientFactory(utils.SafeDereference(asset.RepositoryID))
		if err != nil {
			slog.Error("could not create github client", "err", err)
			return err
		}

		owner, repo, err := ownerAndRepoFromRepositoryID(utils.SafeDereference(asset.RepositoryID))
		if err != nil {
			slog.Error("could not get owner and repo from repository id", "err", err)
			return err
		}

		switch VulnEvent.Type {
		case models.EventTypeAccepted:
			_, _, err = client.EditIssue(context.Background(), owner, repo, issueId, &github.IssueRequest{
				State:  github.String("closed"),
				Labels: &[]string{"devguard", "severity:" + strings.ToLower(risk.RiskToSeverity(vuln.GetRawRiskAssessment())), "state:accepted"},
			})
			return err
		case models.EventTypeFalsePositive:
			_, _, err = client.EditIssue(context.Background(), owner, repo, issueId, &github.IssueRequest{
				State:  github.String("closed"),
				Labels: &[]string{"devguard", "severity:" + strings.ToLower(risk.RiskToSeverity(vuln.GetRawRiskAssessment())), "state:false-positive"},
			})
			return err
		case models.EventTypeReopened:
			_, _, err = client.EditIssue(context.Background(), owner, repo, issueId, &github.IssueRequest{
				State:  github.String("open"),
				Labels: &[]string{"devguard", "severity:" + strings.ToLower(risk.RiskToSeverity(vuln.GetRawRiskAssessment())), "state:open"},
			})
			return err
		}

	case *github.InstallationEvent:
		// check what type of action is being performed
		switch *event.Action {
		case "created":
			slog.Info("new app installation", "installationId", *event.Installation.ID, "senderId", *event.Sender.ID)

			githubAppInstallation := models.GithubAppInstallation{
				InstallationID:                         int(*event.Installation.ID),
				InstallationCreatedWebhookReceivedTime: time.Now(),
				SettingsURL:                            *event.Installation.HTMLURL,
				TargetType:                             *event.Installation.TargetType,
				TargetLogin:                            *event.Installation.Account.Login,
				TargetAvatarURL:                        *event.Installation.Account.AvatarURL,
			}
			// save the new installation to the database
			err := githubIntegration.githubAppInstallationRepository.Save(nil, &githubAppInstallation)
			if err != nil {
				slog.Error("could not save github app installation", "err", err)
				return err
			}
		case "deleted":
			slog.Info("app installation deleted", "installationId", *event.Installation.ID, "senderId", *event.Sender.ID)
			// delete the installation from the database
			err := githubIntegration.githubAppInstallationRepository.Delete(nil, int(*event.Installation.ID))
			if err != nil {
				slog.Error("could not delete github app installation", "err", err)
				return err
			}
		}

	}

	return ctx.JSON(200, "ok")
}

func (githubIntegration *githubIntegration) WantsToFinishInstallation(ctx core.Context) bool {
	return true
}

func (githubIntegration *githubIntegration) FinishInstallation(ctx core.Context) error {
	// get the installation id from the request
	installationID := ctx.QueryParam("installationId")
	if installationID == "" {
		slog.Error("installationId is required")
		return ctx.JSON(400, "installationId is required")
	}

	// check if the org id does match the current organization id, thus the user has access to the organization
<<<<<<< HEAD
	tenant := core.GetOrganization(ctx)
=======
	organization := core.GetOrganization(ctx)
>>>>>>> 0f1f9436
	// convert the installation id to an integer
	installationIDInt, err := strconv.Atoi(installationID)
	if err != nil {
		slog.Error("could not convert installationId to int", "err", err)
		return ctx.JSON(400, "could not convert installationId to int")
	}

	// check if the installation id exists in the database
	appInstallation, err := githubIntegration.githubAppInstallationRepository.Read(installationIDInt)
	if err != nil {
		slog.Error("could not read github app installation", "err", err)
		return ctx.JSON(400, "could not read github app installation")
	}

	// check if app installation is already associated with an organization
	if appInstallation.OrgID != nil && *appInstallation.OrgID != organization.GetID() {
		slog.Error("github app installation already associated with an organization")
		return ctx.JSON(400, "github app installation already associated with an organization")
	} else if appInstallation.OrgID != nil && *appInstallation.OrgID == organization.GetID() {
		slog.Info("github app installation already associated with the organization")
		return ctx.JSON(200, "ok")
	}

	// add the organization id to the installation
	orgId := organization.GetID()
	appInstallation.OrgID = &orgId
	// save the installation to the database
	err = githubIntegration.githubAppInstallationRepository.Save(nil, &appInstallation)
	if err != nil {
		slog.Error("could not save github app installation", "err", err)
		return ctx.JSON(400, "could not save github app installation")
	}

	// update the installation with the webhook received time
	// save the installation to the database
	return ctx.JSON(200, "ok")
}

func installationIdFromRepositoryID(repositoryID string) int {
	split := strings.Split(repositoryID, ":")
	if len(split) != 3 {
		return 0
	}
	installationID, err := strconv.Atoi(split[1])
	if err != nil {
		return 0
	}
	return installationID
}

func ownerAndRepoFromRepositoryID(repositoryID string) (string, string, error) {
	split := strings.Split(repositoryID, ":")
	if len(split) != 3 {
		return "", "", fmt.Errorf("could not split repository id")
	}

	split = strings.Split(split[2], "/")
	if len(split) != 2 {
		return "", "", fmt.Errorf("could not split repository id")
	}

	return split[0], split[1], nil
}

func (g *githubIntegration) HandleEvent(event any) error {
	switch event := event.(type) {
	case core.ManualMitigateEvent:
		asset := core.GetAsset(event.Ctx)
		repoId, err := core.GetRepositoryID(event.Ctx)
		if err != nil {
			return err
		}
		projectSlug, err := core.GetProjectSlug(event.Ctx)

		if err != nil {
			return err
		}
		dependencyVulnId, err := core.GetVulnID(event.Ctx)
		if err != nil {
			return err
		}
		orgSlug, err := core.GetOrgSlug(event.Ctx)
		if err != nil {
			return err
		}

		return g.CreateIssue(event.Ctx.Request().Context(), asset, repoId, dependencyVulnId, projectSlug, orgSlug)

	case core.VulnEvent:
		ev := event.Event

		asset := core.GetAsset(event.Ctx)
		dependencyVuln, err := g.dependencyVulnRepository.Read(ev.VulnID)

		if err != nil {
			return err
		}

		if dependencyVuln.TicketID == nil {
			// we do not have a ticket id - we do not need to do anything
			return nil
		}

		repoId := utils.SafeDereference(asset.RepositoryID)
		if !strings.HasPrefix(repoId, "github:") || !strings.HasPrefix(*dependencyVuln.TicketID, "github:") {
			// this integration only handles github repositories.
			return nil
		}
		// we create a new ticket in github
		client, err := g.githubClientFactory(repoId)
		if err != nil {
			return err
		}

		owner, repo, err := ownerAndRepoFromRepositoryID(repoId)
		if err != nil {
			return err
		}

		githubTicketID := strings.TrimPrefix(*dependencyVuln.TicketID, "github:")
		githubTicketIDInt, err := strconv.Atoi(githubTicketID)
		if err != nil {
			return err
		}

		members, err := org.FetchMembersOfOrganization(event.Ctx)
		if err != nil {
			return err
		}

		// find the member which created the event
		member, ok := utils.Find(
			members,
			func(member core.User) bool {
				return member.ID == ev.UserID
			},
		)
		if !ok {
			member = core.User{
				Name: "unknown",
			}
		}

		switch ev.Type {
		case models.EventTypeAccepted:
			// if a dependencyVuln gets accepted, we close the issue and create a comment with that justification
			_, _, err = client.CreateIssueComment(context.Background(), owner, repo, githubTicketIDInt, &github.IssueComment{
				Body: github.String(fmt.Sprintf("%s\n----\n%s", member.Name+" accepted the dependencyVuln", utils.SafeDereference(ev.Justification))),
			})
			if err != nil {
				return err
			}
			_, _, err = client.EditIssue(context.Background(), owner, repo, githubTicketIDInt, &github.IssueRequest{
				State:  github.String("closed"),
				Labels: &[]string{"devguard", "severity:" + strings.ToLower(risk.RiskToSeverity(*dependencyVuln.RawRiskAssessment)), "state:accepted"},
			})
			return err
		case models.EventTypeFalsePositive:

			_, _, err = client.CreateIssueComment(context.Background(), owner, repo, githubTicketIDInt, &github.IssueComment{
				Body: github.String(fmt.Sprintf("%s\n----\n%s", member.Name+" marked the dependencyVuln as false positive", utils.SafeDereference(ev.Justification))),
			})
			if err != nil {
				return err
			}

			_, _, err = client.EditIssue(context.Background(), owner, repo, githubTicketIDInt, &github.IssueRequest{
				State:  github.String("closed"),
				Labels: &[]string{"devguard", "severity:" + strings.ToLower(risk.RiskToSeverity(*dependencyVuln.RawRiskAssessment)), "state:false-positive"},
			})
			return err
		case models.EventTypeReopened:
			_, _, err = client.CreateIssueComment(context.Background(), owner, repo, githubTicketIDInt, &github.IssueComment{
				Body: github.String(fmt.Sprintf("%s\n----\n%s", member.Name+" reopened the dependencyVuln", utils.SafeDereference(ev.Justification))),
			})
			if err != nil {
				return err
			}

			_, _, err = client.EditIssue(context.Background(), owner, repo, githubTicketIDInt, &github.IssueRequest{
				State:  github.String("open"),
				Labels: &[]string{"devguard", "severity:" + strings.ToLower(risk.RiskToSeverity(*dependencyVuln.RawRiskAssessment)), "state:open"},
			})
			return err

		case models.EventTypeComment:
			_, _, err = client.CreateIssueComment(context.Background(), owner, repo, githubTicketIDInt, &github.IssueComment{
				Body: github.String(fmt.Sprintf("%s\n----\n%s", member.Name+" commented on the dependencyVuln", utils.SafeDereference(ev.Justification))),
			})
			return err
		}
	}
	return nil
}

func (g *githubIntegration) CreateIssue(ctx context.Context, asset models.Asset, repoId string, dependencyVulnId string, projectSlug string, orgSlug string) error {

	if !strings.HasPrefix(repoId, "github:") {
		// this integration only handles github repositories.
		return nil
	}

	owner, repo, err := ownerAndRepoFromRepositoryID(repoId)
	if err != nil {
		return err
	}

	dependencyVuln, err := g.dependencyVulnRepository.Read(dependencyVulnId)
	if err != nil {
		return err
	}

	// we create a new ticket in github
	client, err := g.githubClientFactory(repoId)
	if err != nil {
		return err
	}

	riskMetrics, vector := risk.RiskCalculation(*dependencyVuln.CVE, core.GetEnvironmentalFromAsset(asset))

	exp := risk.Explain(dependencyVuln, asset, vector, riskMetrics)

	assetSlug := asset.Slug

	issue := &github.IssueRequest{
		Title:  dependencyVuln.CVEID,
		Body:   github.String(exp.Markdown(g.frontendUrl, orgSlug, projectSlug, assetSlug) + "\n\n------\n\n" + "Risk exceeds predefined threshold"),
		Labels: &[]string{"devguard", "severity:" + strings.ToLower(risk.RiskToSeverity(*dependencyVuln.RawRiskAssessment))},
	}

	createdIssue, _, err := client.CreateIssue(context.Background(), owner, repo, issue)
	if err != nil {
		return err
	}

	// todo - we are editing the labels on each call. Actually we only need todo it once
	_, _, err = client.EditIssueLabel(context.Background(), owner, repo, "severity:"+strings.ToLower(risk.RiskToSeverity(*dependencyVuln.RawRiskAssessment)), &github.Label{
		Description: github.String("Severity of the dependencyVuln"),
		Color:       github.String(risk.RiskToColor(*dependencyVuln.RawRiskAssessment)),
	})
	if err != nil {
		slog.Error("could not update label", "err", err)
	}
	_, _, err = client.EditIssueLabel(context.Background(), owner, repo, "devguard", &github.Label{
		Description: github.String("DevGuard"),
		Color:       github.String("182654"),
	})
	if err != nil {
		slog.Error("could not update label", "err", err)
	}

	// save the issue id to the dependencyVuln
	dependencyVuln.TicketID = utils.Ptr(fmt.Sprintf("github:%d", createdIssue.GetNumber()))
	dependencyVuln.TicketURL = utils.Ptr(createdIssue.GetHTMLURL())

	// create an event
	VulnEvent := models.NewMitigateEvent(dependencyVuln.ID, "devguard", "Risk exceeds predefined threshold", map[string]any{
		"ticketId":  *dependencyVuln.TicketID,
		"ticketUrl": createdIssue.GetHTMLURL(),
	})
	// save the dependencyVuln and the event in a transaction
	err = g.dependencyVulnRepository.ApplyAndSave(nil, &dependencyVuln, &VulnEvent)
	// if an error did happen, delete the issue from github
	if err != nil {
		_, _, err := client.EditIssue(context.TODO(), owner, repo, createdIssue.GetNumber(), &github.IssueRequest{
			State: github.String("closed"),
		})
		if err != nil {
			slog.Error("could not delete issue", "err", err)
		}
		return err
	}

	return nil
}<|MERGE_RESOLUTION|>--- conflicted
+++ resolved
@@ -104,13 +104,8 @@
 
 func (githubIntegration *githubIntegration) IntegrationEnabled(ctx core.Context) bool {
 	// check if the github app installation exists in the database
-<<<<<<< HEAD
-	tenant := core.GetOrganization(ctx)
-	return len(tenant.GithubAppInstallations) > 0
-=======
 	organization := core.GetOrganization(ctx)
 	return len(organization.GithubAppInstallations) > 0
->>>>>>> 0f1f9436
 }
 
 func (githubIntegration *githubIntegration) ListRepositories(ctx core.Context) ([]core.Repository, error) {
@@ -119,11 +114,7 @@
 		return nil, NoGithubAppInstallationError
 	}
 
-<<<<<<< HEAD
-	tenant := core.GetOrganization(ctx)
-=======
 	organization := core.GetOrganization(ctx)
->>>>>>> 0f1f9436
 
 	repos := []core.Repository{}
 	// check if a github integration exists on that org
@@ -345,11 +336,7 @@
 	}
 
 	// check if the org id does match the current organization id, thus the user has access to the organization
-<<<<<<< HEAD
-	tenant := core.GetOrganization(ctx)
-=======
 	organization := core.GetOrganization(ctx)
->>>>>>> 0f1f9436
 	// convert the installation id to an integer
 	installationIDInt, err := strconv.Atoi(installationID)
 	if err != nil {
