package vuln

import (
	"log/slog"
	"strings"
	"time"

	"github.com/l3montree-dev/devguard/internal/common"
	"github.com/l3montree-dev/devguard/internal/core"
	"github.com/l3montree-dev/devguard/internal/core/component"
	"github.com/l3montree-dev/devguard/internal/database/models"
	"github.com/l3montree-dev/devguard/internal/utils"
)

type LicenseRiskService struct {
	licenseRiskRepository core.LicenseRiskRepository
	vulnEventRepository   core.VulnEventRepository
}

func NewLicenseRiskService(licenseRiskRepository core.LicenseRiskRepository, vulnEventRepository core.VulnEventRepository) *LicenseRiskService {
	return &LicenseRiskService{
		licenseRiskRepository: licenseRiskRepository,
		vulnEventRepository:   vulnEventRepository,
	}
}

func (service *LicenseRiskService) FindLicenseRisksInComponents(assetVersion models.AssetVersion, components []models.Component, artifactName string) error {
	existingLicenseRisks, err := service.licenseRiskRepository.ListByArtifactName(assetVersion.Name, assetVersion.AssetID, artifactName)
	if err != nil {
		return err
	}
	// get all current valid licenses to compare against
	licenseMap := component.LicenseMap

	//collect all risks before saving to the database
	allLicenseRisks := []models.LicenseRisk{}

	// track which license risks we've already processed to prevent duplicates
	processedLicenseRisks := make(map[string]struct{}, len(components))

	//go over every component and check if the license is a valid osi license; if not we can create a license risk with the provided information
	for _, component := range components {
		if component.License == nil {
			slog.Warn("license is nil, avoided nil pointer dereference")
			continue
		}
		_, validLicense := licenseMap[strings.ToLower(*component.License)]
		// if we have an invalid license and we don not have a risk for this we create one
		if !validLicense {
			licenseRisk := models.LicenseRisk{
				Vulnerability: models.Vulnerability{
					AssetVersionName: assetVersion.Name,
					AssetID:          assetVersion.AssetID,
					AssetVersion:     assetVersion,
					State:            models.VulnStateOpen,
					LastDetected:     time.Now(),
				},
<<<<<<< HEAD
				Artifacts:            []models.Artifact{{ArtifactName: artifactName, AssetID: assetVersion.AssetID, AssetVersionName: assetVersion.Name}},
				FinalLicenseDecision: "",
=======
				FinalLicenseDecision: nil,
>>>>>>> 0fdc83b9
				ComponentPurl:        component.Purl,
			}

			// Check if we've already processed this license risk to avoid duplicates
			riskHash := licenseRisk.CalculateHash()
			if _, processed := processedLicenseRisks[riskHash]; !processed {
				processedLicenseRisks[riskHash] = struct{}{}
				allLicenseRisks = append(allLicenseRisks, licenseRisk)
<<<<<<< HEAD
				ev := models.NewDetectedEvent(riskHash, models.VulnTypeLicenseRisk, "system", common.RiskCalculationReport{}, artifactName)
				// apply the event on the dependencyVuln
				ev.Apply(&licenseRisk)
				allVulnEvents = append(allVulnEvents, ev)
=======
>>>>>>> 0fdc83b9
			}
		}
	}

	allVulnEvents := make([]models.VulnEvent, 0, len(allLicenseRisks))

	comparison := utils.CompareSlices(existingLicenseRisks, allLicenseRisks, func(risk models.LicenseRisk) string {
		return risk.CalculateHash()
	})

	fixRisks := comparison.OnlyInA
	modifyRisks := comparison.InBoth
	openRisks := comparison.OnlyInB

	for i := range fixRisks {
		if fixRisks[i].State == models.VulnStateOpen {
			ev := models.NewFixedEvent(fixRisks[i].CalculateHash(), models.VulnTypeLicenseRisk, "system", scannerID)
			ev.Apply(&fixRisks[i])
			allVulnEvents = append(allVulnEvents, ev)
		}
	}

	for i := range modifyRisks {
		if modifyRisks[i].State == models.VulnStateFixed {
			ev := models.NewDetectedEvent(modifyRisks[i].CalculateHash(), models.VulnTypeLicenseRisk, "system", common.RiskCalculationReport{}, scannerID)
			ev.Apply(&modifyRisks[i])
			allVulnEvents = append(allVulnEvents, ev)
		}
	}

	for i := range openRisks {
		ev := models.NewDetectedEvent(openRisks[i].CalculateHash(), models.VulnTypeLicenseRisk, "system", common.RiskCalculationReport{}, scannerID)
		ev.Apply(&openRisks[i])
		allVulnEvents = append(allVulnEvents, ev)
	}

	allLicenseRisks = append(append(fixRisks, modifyRisks...), openRisks...)

	err = service.licenseRiskRepository.SaveBatch(nil, allLicenseRisks)
	if err != nil {
		return err
	}
	err = service.vulnEventRepository.SaveBatch(nil, allVulnEvents)
	if err != nil {
		return err
	}
	return nil
}

func (service *LicenseRiskService) UpdateLicenseRiskState(tx core.DB, userID string, licenseRisk *models.LicenseRisk, statusType string, justification string, mechanicalJustification models.MechanicalJustificationType) (models.VulnEvent, error) {
	if tx == nil {
		var ev models.VulnEvent
		var err error
		// we are not part of a parent transaction - create a new one
		err = service.licenseRiskRepository.Transaction(func(d core.DB) error {
			ev, err = service.updateLicenseRiskState(tx, userID, licenseRisk, statusType, justification, mechanicalJustification)
			return err
		})
		return ev, err
	}
	return service.updateLicenseRiskState(tx, userID, licenseRisk, statusType, justification, mechanicalJustification)
}

func (service *LicenseRiskService) updateLicenseRiskState(tx core.DB, userID string, licenseRisk *models.LicenseRisk, statusType string, justification string, mechanicalJustification models.MechanicalJustificationType) (models.VulnEvent, error) {
	var ev models.VulnEvent
	switch models.VulnEventType(statusType) {
	case models.EventTypeAccepted:
		ev = models.NewAcceptedEvent(licenseRisk.CalculateHash(), models.VulnTypeLicenseRisk, userID, justification)
	case models.EventTypeFalsePositive:
		ev = models.NewFalsePositiveEvent(licenseRisk.CalculateHash(), models.VulnTypeLicenseRisk, userID, justification, mechanicalJustification, licenseRisk.GetArtifactNames())
	case models.EventTypeReopened:
		ev = models.NewReopenedEvent(licenseRisk.CalculateHash(), models.VulnTypeLicenseRisk, userID, justification)
	case models.EventTypeComment:
		ev = models.NewCommentEvent(licenseRisk.CalculateHash(), models.VulnTypeLicenseRisk, userID, justification)
	}

	err := service.licenseRiskRepository.ApplyAndSave(tx, licenseRisk, &ev)
	return ev, err
}

func (service *LicenseRiskService) MakeFinalLicenseDecision(vulnID, finalLicense, justification, userID string) error {
	licenseRisk, err := service.licenseRiskRepository.Read(vulnID)
	if err != nil {
		return err
	}
<<<<<<< HEAD
	licenseRisk.State = models.VulnStateFixed
	licenseRisk.FinalLicenseDecision = finalLicense
	ev := models.NewFixedEvent(vulnID, models.VulnTypeLicenseRisk, userID, licenseRisk.GetArtifactNames())
=======

	ev := models.NewLicenseDecisionEvent(vulnID, models.VulnTypeLicenseRisk, userID, justification, licenseRisk.ScannerIDs, finalLicense)
>>>>>>> 0fdc83b9
	return service.licenseRiskRepository.ApplyAndSave(nil, &licenseRisk, &ev)
}<|MERGE_RESOLUTION|>--- conflicted
+++ resolved
@@ -55,13 +55,9 @@
 					State:            models.VulnStateOpen,
 					LastDetected:     time.Now(),
 				},
-<<<<<<< HEAD
+				FinalLicenseDecision: nil,
+				ComponentPurl:        component.Purl,
 				Artifacts:            []models.Artifact{{ArtifactName: artifactName, AssetID: assetVersion.AssetID, AssetVersionName: assetVersion.Name}},
-				FinalLicenseDecision: "",
-=======
-				FinalLicenseDecision: nil,
->>>>>>> 0fdc83b9
-				ComponentPurl:        component.Purl,
 			}
 
 			// Check if we've already processed this license risk to avoid duplicates
@@ -69,13 +65,6 @@
 			if _, processed := processedLicenseRisks[riskHash]; !processed {
 				processedLicenseRisks[riskHash] = struct{}{}
 				allLicenseRisks = append(allLicenseRisks, licenseRisk)
-<<<<<<< HEAD
-				ev := models.NewDetectedEvent(riskHash, models.VulnTypeLicenseRisk, "system", common.RiskCalculationReport{}, artifactName)
-				// apply the event on the dependencyVuln
-				ev.Apply(&licenseRisk)
-				allVulnEvents = append(allVulnEvents, ev)
-=======
->>>>>>> 0fdc83b9
 			}
 		}
 	}
@@ -100,7 +89,7 @@
 
 	for i := range modifyRisks {
 		if modifyRisks[i].State == models.VulnStateFixed {
-			ev := models.NewDetectedEvent(modifyRisks[i].CalculateHash(), models.VulnTypeLicenseRisk, "system", common.RiskCalculationReport{}, scannerID)
+			ev := models.NewDetectedEvent(modifyRisks[i].CalculateHash(), models.VulnTypeLicenseRisk, "system", common.RiskCalculationReport{}, artifactName)
 			ev.Apply(&modifyRisks[i])
 			allVulnEvents = append(allVulnEvents, ev)
 		}
@@ -161,13 +150,7 @@
 	if err != nil {
 		return err
 	}
-<<<<<<< HEAD
-	licenseRisk.State = models.VulnStateFixed
-	licenseRisk.FinalLicenseDecision = finalLicense
-	ev := models.NewFixedEvent(vulnID, models.VulnTypeLicenseRisk, userID, licenseRisk.GetArtifactNames())
-=======
 
-	ev := models.NewLicenseDecisionEvent(vulnID, models.VulnTypeLicenseRisk, userID, justification, licenseRisk.ScannerIDs, finalLicense)
->>>>>>> 0fdc83b9
+	ev := models.NewLicenseDecisionEvent(vulnID, models.VulnTypeLicenseRisk, userID, justification, licenseRisk.GetArtifactNames(), finalLicense)
 	return service.licenseRiskRepository.ApplyAndSave(nil, &licenseRisk, &ev)
 }