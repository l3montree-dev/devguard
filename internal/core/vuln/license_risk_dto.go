--- conflicted
+++ resolved
@@ -18,16 +18,11 @@
 	TicketURL            *string          `json:"ticketUrl"`
 	ManualTicketCreation bool             `json:"manualTicketCreation"`
 
-<<<<<<< HEAD
-	FinalLicenseDecision string            `json:"finalLicenseDecision"`
-	ComponentPurl        string            `json:"componentPurl"`
-	Artifacts            []models.Artifact `json:"artifacts"`
-=======
 	FinalLicenseDecision *string `json:"finalLicenseDecision"`
 	ComponentPurl        string  `json:"componentPurl"`
 
-	Component models.Component `json:"component"`
->>>>>>> 0fdc83b9
+	Component models.Component  `json:"component"`
+	Artifacts []models.Artifact `json:"artifacts"`
 }
 
 type detailedLicenseRiskDTO struct {
