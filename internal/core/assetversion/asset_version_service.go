--- conflicted
+++ resolved
@@ -263,7 +263,6 @@
 		return vuln.State == models.VulnStateOpen
 	})
 
-<<<<<<< HEAD
 	if len(newVulns) > 0 {
 		go func() {
 			if err = s.thirdPartyIntegration.HandleEvent(core.FirstPartyVulnsDetectedEvent{
@@ -278,10 +277,7 @@
 		}()
 	}
 
-	return len(newVulns), len(fixedVulns), append(newVulns, comparison.InBoth...), nil
-=======
 	return len(newVulns), len(fixedVulns), append(newVulns, inBoth...), nil
->>>>>>> 5f84797d
 }
 
 func (s *service) HandleScanResult(org models.Org, project models.Project, asset models.Asset, assetVersion *models.AssetVersion, vulns []models.VulnInPackage, scannerID string, userID string) (opened []models.DependencyVuln, closed []models.DependencyVuln, newState []models.DependencyVuln, err error) {
