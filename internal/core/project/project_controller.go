--- conflicted
+++ resolved
@@ -56,11 +56,7 @@
 	newProject := req.ToModel()
 
 	// add the organization id
-<<<<<<< HEAD
-	model.OrganizationID = core.GetOrganization(c).GetID()
-=======
 	newProject.OrganizationID = core.GetOrganization(ctx).GetID()
->>>>>>> e34d4653
 
 	if newProject.Name == "" || newProject.Slug == "" {
 		return echo.NewHTTPError(409, "projects with an empty name or an empty slug are not allowed").WithInternal(fmt.Errorf("projects with an empty name or an empty slug are not allowed"))
@@ -73,11 +69,7 @@
 		// check if duplicate key error
 		if database.IsDuplicateKeyError(err) {
 			// get the project by slug and project id unscoped
-<<<<<<< HEAD
-			project, err := p.projectRepository.ReadBySlugUnscoped(core.GetOrganization(c).GetID(), model.Slug)
-=======
 			project, err := p.projectRepository.ReadBySlugUnscoped(core.GetOrganization(ctx).GetID(), newProject.Slug)
->>>>>>> e34d4653
 			if err != nil {
 				return echo.NewHTTPError(500, "could not create asset").WithInternal(err)
 			}
