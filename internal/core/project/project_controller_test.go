--- conflicted
+++ resolved
@@ -20,187 +20,6 @@
 	"github.com/l3montree-dev/devguard/mocks"
 )
 
-<<<<<<< HEAD
-=======
-func TestProjectControllerRead(t *testing.T) {
-	db, terminate := integration_tests.InitDatabaseContainer("../../../initdb.sql")
-	defer terminate()
-
-	projectRepo := repositories.NewProjectRepository(db)
-	assetRepo := repositories.NewAssetRepository(db)
-	projectService := project.NewService(projectRepo, assetRepo)
-	webhookRepo := repositories.NewWebhookRepository(db)
-	controller := project.NewHTTPController(projectRepo, assetRepo, projectService, webhookRepo)
-
-	org, project, asset, _ := integration_tests.CreateOrgProjectAndAssetAssetVersion(db)
-
-	t.Run("should read external assets if the project is an external entity", func(t *testing.T) {
-		// make the project an external entity
-		project.ExternalEntityID = utils.Ptr("123")
-		project.ExternalEntityProviderID = utils.Ptr("gitlab")
-		db.Save(&project)
-		// make the asset an external entity
-		asset.ExternalEntityID = utils.Ptr("123")
-		asset.ExternalEntityProviderID = utils.Ptr("gitlab")
-		db.Save(&asset)
-
-		e := echo.New()
-		rec := httptest.NewRecorder()
-		req := httptest.NewRequest("GET", "/projects/assets/", nil)
-		ctx := e.NewContext(req, rec)
-		session := mocks.NewAuthSession(t)
-		session.On("GetUserID").Return("")
-		core.SetSession(ctx, session)
-		rbac := mocks.NewAccessControl(t)
-		rbac.On("GetAllMembersOfProject", project.ID.String()).Return(nil, nil)
-		core.SetRBAC(ctx, rbac)
-		adminClient := mocks.NewAdminClient(t)
-		adminClient.On("ListUser", mock.Anything, mock.Anything).Return(nil, nil)
-		core.SetAuthAdminClient(ctx, adminClient)
-
-		// mock the whole third party integration - we are not interested in the correct request to gitlab or any other provider
-		thirdPartyIntegrationMock := mocks.NewIntegrationAggregate(t)
-
-		thirdPartyIntegrationMock.On("ListProjects", ctx, mock.Anything, "gitlab", "123").Return([]models.Asset{asset}, nil)
-
-		core.SetThirdPartyIntegration(ctx, thirdPartyIntegrationMock)
-		core.SetOrg(ctx, org)
-		core.SetProject(ctx, project)
-
-		err := controller.Read(ctx)
-		assert.Nil(t, err)
-	})
-
-	t.Run("does not overwrite asset values", func(t *testing.T) {
-		project.ExternalEntityID = utils.Ptr("123")
-		project.ExternalEntityProviderID = utils.Ptr("gitlab")
-		db.Save(&project)
-		// make the asset an external entity
-		asset.ExternalEntityID = utils.Ptr("123")
-		asset.ExternalEntityProviderID = utils.Ptr("gitlab")
-		db.Save(&asset)
-
-		// add a cvss automatic ticket threshold to the asset
-		asset.CVSSAutomaticTicketThreshold = utils.Ptr(7.0)
-
-		e := echo.New()
-		req := httptest.NewRequest("GET", "/projects/assets/", nil)
-		rec := httptest.NewRecorder()
-		ctx := e.NewContext(req, rec)
-		session := mocks.NewAuthSession(t)
-		session.On("GetUserID").Return("")
-
-		core.SetSession(ctx, session)
-		rbac := mocks.NewAccessControl(t)
-		rbac.On("GetAllMembersOfProject", project.ID.String()).Return(nil, nil)
-		core.SetRBAC(ctx, rbac)
-		adminClient := mocks.NewAdminClient(t)
-		adminClient.On("ListUser", mock.Anything, mock.Anything).Return(nil, nil)
-		core.SetAuthAdminClient(ctx, adminClient)
-
-		thirdPartyIntegrationMock := mocks.NewIntegrationAggregate(t)
-
-		thirdPartyIntegrationMock.On("ListProjects", ctx, mock.Anything, "gitlab", "123").Return([]models.Asset{asset}, nil)
-
-		core.SetThirdPartyIntegration(ctx, thirdPartyIntegrationMock)
-		core.SetOrg(ctx, org)
-		core.SetProject(ctx, project)
-
-		// You may need to mock FetchMembersOfProject or set up RBAC if required by your controller
-		asset.CVSSAutomaticTicketThreshold = utils.Ptr(7.0)
-		// update the asset - we expect the controller to not overwrite this value
-		db.Save(&asset)
-
-		err := controller.Read(ctx)
-		assert.Nil(t, err)
-		assert.Equal(t, 200, rec.Code)
-
-		// fetch the asset again to check if the CVSSAutomaticTicketThreshold is still set
-		var updatedAsset models.Asset
-		err = db.First(&updatedAsset, "id = ?", asset.ID).Error
-		assert.Nil(t, err)
-		assert.Equal(t, 7.0, *updatedAsset.CVSSAutomaticTicketThreshold)
-	})
-}
-
-func TestProjectControllerList(t *testing.T) {
-	db, terminate := integration_tests.InitDatabaseContainer("../../../initdb.sql")
-	defer terminate()
-
-	projectRepo := repositories.NewProjectRepository(db)
-	assetRepo := repositories.NewAssetRepository(db)
-	projectService := project.NewService(projectRepo, assetRepo)
-	webhookRepo := repositories.NewWebhookRepository(db)
-	controller := project.NewHTTPController(projectRepo, assetRepo, projectService, webhookRepo)
-	org, project, _, _ := integration_tests.CreateOrgProjectAndAssetAssetVersion(db)
-
-	// add 3 community policies to the database
-	communityPolicies := []models.Policy{
-		{
-			Title:          "Community Policy 1",
-			Description:    "This is a community policy",
-			OrganizationID: nil, // nil means it's a community policy
-			OpaqueID:       "community-policy-1",
-		},
-		{
-			Title:          "Community Policy 2",
-			Description:    "This is another community policy",
-			OrganizationID: nil, // nil means it's a community policy
-			OpaqueID:       "community-policy-2",
-		},
-		{
-			Title:          "Community Policy 3",
-			Description:    "This is yet another community policy",
-			OrganizationID: nil, // nil means it's a community policy
-			OpaqueID:       "community-policy-3",
-		},
-	}
-	assert.Nil(t, db.Create(&communityPolicies).Error)
-
-	t.Run("should enable all community policies by default (only for new projects)", func(t *testing.T) {
-		// make the project an external entity
-		project.ExternalEntityID = utils.Ptr("123")
-		project.ExternalEntityProviderID = utils.Ptr("gitlab")
-		db.Save(&project)
-
-		e := echo.New()
-		rec := httptest.NewRecorder()
-		req := httptest.NewRequest("GET", "/projects/assets/", nil)
-		ctx := e.NewContext(req, rec)
-		rbacMock := mocks.NewAccessControl(t)
-		newProject := models.Project{
-			Slug:                     "new-project",
-			Name:                     "New Project",
-			Description:              "This is a new project",
-			OrganizationID:           org.ID,
-			ExternalEntityID:         utils.Ptr("456"),
-			ExternalEntityProviderID: utils.Ptr("gitlab"),
-		}
-
-		rbacMock.On("GetAllProjectsForUser", mock.Anything).Return([]models.Project{project, newProject}, nil)
-		rbacMock.On("GetExternalEntityProviderID").Return(utils.Ptr("gitlab"))
-		session := mocks.NewAuthSession(t)
-		session.On("GetUserID").Return("")
-		core.SetRBAC(ctx, rbacMock)
-		core.SetSession(ctx, session)
-		core.SetOrg(ctx, org)
-		adminClient := mocks.NewAdminClient(t)
-		core.SetAuthAdminClient(ctx, adminClient)
-
-		err := controller.List(ctx)
-		assert.Nil(t, err)
-		// expect the existing project to not have any community policies enabled
-		db.Preload("EnabledPolicies").First(&project, "id = ?", project.ID)
-		assert.Empty(t, project.EnabledPolicies, "Existing project should not get all community policies enabled")
-		// expect the new project to have all community policies enabled
-		db.Preload("EnabledPolicies").First(&newProject, "slug = ?", newProject.Slug)
-		assert.NotEmpty(t, newProject.EnabledPolicies, "New project should have all community policies enabled")
-		assert.Len(t, newProject.EnabledPolicies, 3, "New project should have exactly 3 community policies enabled")
-
-	})
-}
-
->>>>>>> e170617e
 func TestProjectCreation(t *testing.T) {
 	db, terminate := integration_tests.InitDatabaseContainer("../../../initdb.sql")
 	defer terminate()
