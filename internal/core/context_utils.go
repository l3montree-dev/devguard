--- conflicted
+++ resolved
@@ -40,11 +40,6 @@
 	ctx.Set("thirdPartyIntegration", i)
 }
 
-<<<<<<< HEAD
-func SetAuthAdminClient(c Context, i AdminClient) {
-	c.Set("authAdminClient", i)
-}
-
 type AdminClient interface {
 	ListUser(client client.IdentityAPIListIdentitiesRequest) ([]client.Identity, error)
 	GetIdentity(ctx context.Context, userID string) (client.Identity, error)
@@ -60,13 +55,8 @@
 	}
 }
 func (a adminClientImplementation) ListUser(request client.IdentityAPIListIdentitiesRequest) ([]client.Identity, error) {
-	clients := []client.Identity{}
 	clients, _, err := a.apiClient.IdentityAPI.ListIdentitiesExecute(request)
-	if err != nil {
-		return clients, err
-	}
-	return clients, nil
-
+	return clients, err
 }
 
 func (a adminClientImplementation) GetIdentity(ctx context.Context, userID string) (client.Identity, error) {
@@ -77,16 +67,12 @@
 	return *request, nil
 }
 
-func GetAuthAdminClient(c Context) AdminClient {
-	return c.Get("authAdminClient").(AdminClient)
-=======
-func SetAuthAdminClient(ctx Context, i *client.APIClient) {
+func SetAuthAdminClient(ctx Context, i AdminClient) {
 	ctx.Set("authAdminClient", i)
 }
 
-func GetAuthAdminClient(ctx Context) *client.APIClient {
-	return ctx.Get("authAdminClient").(*client.APIClient)
->>>>>>> 0f1f9436
+func GetAuthAdminClient(ctx Context) AdminClient {
+	return ctx.Get("authAdminClient").(AdminClient)
 }
 
 func GetVulnID(ctx Context) (string, error) {
@@ -102,29 +88,20 @@
 	return dependencyVulnID, nil
 }
 
-<<<<<<< HEAD
 func SetRBAC(ctx Context, rbac accesscontrol.AccessControl) {
 	ctx.Set("rbac", rbac)
 }
 
-func GetRBAC(c Context) accesscontrol.AccessControl {
-	return c.Get("rbac").(accesscontrol.AccessControl)
-}
-
 func GetOrganization(c Context) models.Org {
 	return c.Get("organization").(models.Org)
 }
 
 func SetOrganization(c Context, org models.Org) {
 	c.Set("organization", org)
-=======
+}
+
 func GetRBAC(ctx Context) accesscontrol.AccessControl {
 	return ctx.Get("rbac").(accesscontrol.AccessControl)
-}
-
-func GetOrganization(ctx Context) models.Org {
-	return ctx.Get("organization").(models.Org)
->>>>>>> 0f1f9436
 }
 
 func SetIsPublicRequest(ctx Context) {
@@ -175,17 +152,12 @@
 	return orgSlug, nil
 }
 
-<<<<<<< HEAD
 func SetOrg(c Context, org models.Org) {
 	c.Set("org", org)
 }
 
-func SetOrgSlug(c Context, orgSlug string) {
-	c.Set("orgSlug", orgSlug)
-=======
 func SetOrgSlug(ctx Context, orgSlug string) {
 	ctx.Set("orgSlug", orgSlug)
->>>>>>> 0f1f9436
 }
 
 func SetProjectSlug(ctx Context, projectSlug string) {
