// Copyright (C) 2024 Tim Bastin, l3montree UG (haftungsbeschränkt)
//
// This program is free software: you can redistribute it and/or modify
// it under the terms of the GNU Affero General Public License as
// published by the Free Software Foundation, either version 3 of the
// License, or (at your option) any later version.
//
// This program is distributed in the hope that it will be useful,
// but WITHOUT ANY WARRANTY; without even the implied warranty of
// MERCHANTABILITY or FITNESS FOR A PARTICULAR PURPOSE.  See the
// GNU Affero General Public License for more details.
//
// You should have received a copy of the GNU Affero General Public License
// along with this program.  If not, see <https://www.gnu.org/licenses/>.

package dependency_vuln

import (
	"time"

	"github.com/l3montree-dev/devguard/internal/core/events"
	"github.com/l3montree-dev/devguard/internal/database/models"
)

type DependencyVulnDTO struct {
<<<<<<< HEAD
	ID                    string           `json:"id"`
	ScannerIDs            string           `json:"scanner"`
	Message               *string          `json:"message"`
	AssetVersionName      string           `json:"assetVersionId"`
	AssetID               string           `json:"assetId"`
	State                 models.VulnState `json:"state"`
	CVE                   *models.CVE      `json:"cve"`
	CVEID                 *string          `json:"cveId"`
	ComponentPurl         *string          `json:"componentPurl"`
	ComponentDepth        *int             `json:"componentDepth"`
	ComponentFixedVersion *string          `json:"componentFixedVersion"`
	Effort                *int             `json:"effort"`
	RiskAssessment        *int             `json:"riskAssessment"`
	RawRiskAssessment     *float64         `json:"rawRiskAssessment"`
	Priority              *int             `json:"priority"`
	LastDetected          time.Time        `json:"lastDetected"`
	CreatedAt             time.Time        `json:"createdAt"`
	TicketID              *string          `json:"ticketId"`
	TicketURL             *string          `json:"ticketUrl"`
=======
	ID                    string             `json:"id"`
	ScannerID             string             `json:"scanner"`
	Message               *string            `json:"message"`
	AssetVersionName      string             `json:"assetVersionId"`
	AssetID               string             `json:"assetId"`
	State                 models.VulnState   `json:"state"`
	CVE                   *models.CVE        `json:"cve"`
	CVEID                 *string            `json:"cveId"`
	ComponentPurl         *string            `json:"componentPurl"`
	ComponentDepth        *int               `json:"componentDepth"`
	ComponentFixedVersion *string            `json:"componentFixedVersion"`
	Effort                *int               `json:"effort"`
	RiskAssessment        *int               `json:"riskAssessment"`
	RawRiskAssessment     *float64           `json:"rawRiskAssessment"`
	Priority              *int               `json:"priority"`
	LastDetected          time.Time          `json:"lastDetected"`
	CreatedAt             time.Time          `json:"createdAt"`
	TicketID              *string            `json:"ticketId"`
	TicketURL             *string            `json:"ticketUrl"`
	TicketState           models.TicketState `json:"ticketState"`
	ManualTicketCreation  bool               `json:"manualTicketCreation"`
>>>>>>> cc5eacb2

	RiskRecalculatedAt time.Time `json:"riskRecalculatedAt"`
}

type detailedDependencyVulnDTO struct {
	DependencyVulnDTO
	Events []events.VulnEventDTO `json:"events"`
}

func DependencyVulnToDto(f models.DependencyVuln) DependencyVulnDTO {

	return DependencyVulnDTO{
		ID:                    f.ID,
		ScannerIDs:            f.ScannerIDs,
		Message:               f.Message,
		AssetVersionName:      f.AssetVersionName,
		AssetID:               f.AssetID.String(),
		State:                 f.State,
		CVE:                   f.CVE,
		CVEID:                 f.CVEID,
		ComponentPurl:         f.ComponentPurl,
		ComponentDepth:        f.ComponentDepth,
		ComponentFixedVersion: f.ComponentFixedVersion,
		Effort:                f.Effort,
		RiskAssessment:        f.RiskAssessment,
		RawRiskAssessment:     f.RawRiskAssessment,
		Priority:              f.Priority,
		LastDetected:          f.LastDetected,
		CreatedAt:             f.CreatedAt,
		TicketID:              f.TicketID,
		TicketURL:             f.TicketURL,
		TicketState:           f.TicketState,
		ManualTicketCreation:  f.ManualTicketCreation,
		RiskRecalculatedAt:    f.RiskRecalculatedAt,
	}
}<|MERGE_RESOLUTION|>--- conflicted
+++ resolved
@@ -23,29 +23,8 @@
 )
 
 type DependencyVulnDTO struct {
-<<<<<<< HEAD
-	ID                    string           `json:"id"`
-	ScannerIDs            string           `json:"scanner"`
-	Message               *string          `json:"message"`
-	AssetVersionName      string           `json:"assetVersionId"`
-	AssetID               string           `json:"assetId"`
-	State                 models.VulnState `json:"state"`
-	CVE                   *models.CVE      `json:"cve"`
-	CVEID                 *string          `json:"cveId"`
-	ComponentPurl         *string          `json:"componentPurl"`
-	ComponentDepth        *int             `json:"componentDepth"`
-	ComponentFixedVersion *string          `json:"componentFixedVersion"`
-	Effort                *int             `json:"effort"`
-	RiskAssessment        *int             `json:"riskAssessment"`
-	RawRiskAssessment     *float64         `json:"rawRiskAssessment"`
-	Priority              *int             `json:"priority"`
-	LastDetected          time.Time        `json:"lastDetected"`
-	CreatedAt             time.Time        `json:"createdAt"`
-	TicketID              *string          `json:"ticketId"`
-	TicketURL             *string          `json:"ticketUrl"`
-=======
 	ID                    string             `json:"id"`
-	ScannerID             string             `json:"scanner"`
+	ScannerIDs            string             `json:"scanner"`
 	Message               *string            `json:"message"`
 	AssetVersionName      string             `json:"assetVersionId"`
 	AssetID               string             `json:"assetId"`
@@ -65,9 +44,7 @@
 	TicketURL             *string            `json:"ticketUrl"`
 	TicketState           models.TicketState `json:"ticketState"`
 	ManualTicketCreation  bool               `json:"manualTicketCreation"`
->>>>>>> cc5eacb2
-
-	RiskRecalculatedAt time.Time `json:"riskRecalculatedAt"`
+	RiskRecalculatedAt    time.Time          `json:"riskRecalculatedAt"`
 }
 
 type detailedDependencyVulnDTO struct {
