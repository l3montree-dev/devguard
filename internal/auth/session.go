--- conflicted
+++ resolved
@@ -15,18 +15,6 @@
 
 package auth
 
-<<<<<<< HEAD
-type identity struct {
-	userID string
-}
-
-func (a identity) GetUserID() string {
-	return a.userID
-}
-
-func NewIdentity(userID string) identity {
-	return identity{
-=======
 type session struct {
 	userID string
 }
@@ -37,7 +25,6 @@
 
 func NewSession(userID string) session {
 	return session{
->>>>>>> a9df388b
 		userID: userID,
 	}
 }