--- conflicted
+++ resolved
@@ -23,14 +23,10 @@
 
 	JiraIntegrations []JiraIntegration `json:"jiraIntegrations" gorm:"foreignKey:OrgID;"`
 
-<<<<<<< HEAD
-	IsPublic             bool `json:"isPublic" gorm:"default:false;"`
-	ShareVulnInformation bool `json:"shareVulnInformation" gorm:"default:false"`
-=======
-	Webhooks []WebhookIntegration `json:"webhooks" gorm:"foreignKey:OrgID;"`
+	SharesVulnInformation bool                 `json:"sharesVulnInformation" gorm:"default:false"`
+	Webhooks              []WebhookIntegration `json:"webhooks" gorm:"foreignKey:OrgID;"`
 
 	IsPublic bool `json:"isPublic" gorm:"default:false;"`
->>>>>>> 62f3d24b
 
 	ConfigFiles database.JSONB `json:"configFiles" gorm:"type:jsonb"`
 
