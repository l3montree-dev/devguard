--- conflicted
+++ resolved
@@ -64,11 +64,7 @@
 	ExternalEntityID         *string        `json:"externalEntityId" gorm:"uniqueIndex:asset_unique_external_entity;type:text"`
 	ExternalEntityProviderID *string        `json:"externalEntityProviderId" gorm:"uniqueIndex:asset_unique_external_entity;type:text"`
 	RepositoryProvider       *string        `json:"repositoryProvider" gorm:"type:text;"`
-<<<<<<< HEAD
-	MetaData                 database.JSONB `json:"metadata" gorm:"column:metadata;type:jsonb;"`
-=======
 	Metadata                 database.JSONB `json:"metadata" gorm:"column:metadata;type:jsonb;"`
->>>>>>> ed56101e
 }
 
 func (m Asset) TableName() string {
