--- conflicted
+++ resolved
@@ -60,8 +60,7 @@
 	return nil
 }
 
-<<<<<<< HEAD
-func (f *FirstPartyVuln) RenderADF() jira.ADF {
+func (firstPartyVuln *FirstPartyVuln) RenderADF() jira.ADF {
 	adf := jira.ADF{
 		Version: 1,
 		Type:    "doc",
@@ -71,29 +70,29 @@
 				Content: []jira.ADFContent{
 					{
 						Type: "text",
-						Text: *f.Message,
+						Text: *firstPartyVuln.Message,
 					},
 				},
 			},
 		},
 	}
 
-	if f.Snippet != "" {
+	if firstPartyVuln.Snippet != "" {
 		adf.Content = append(adf.Content, jira.ADFContent{
 			Type: "codeBlock",
 			Content: []jira.ADFContent{
 				{
 					Type: "text",
-					Text: f.Snippet,
+					Text: firstPartyVuln.Snippet,
 				},
 			},
 		})
 	}
 
-	if f.Uri != "" {
-		link := fmt.Sprintf(strings.TrimPrefix(f.Uri, "/"))
-		if f.StartLine != 0 {
-			link += fmt.Sprintf("#L%d", f.StartLine)
+	if firstPartyVuln.URI != "" {
+		link := fmt.Sprintf(strings.TrimPrefix(firstPartyVuln.URI, "/"))
+		if firstPartyVuln.StartLine != 0 {
+			link += fmt.Sprintf("#L%d", firstPartyVuln.StartLine)
 		}
 		adf.Content = append(adf.Content, jira.ADFContent{
 			Type: "paragraph",
@@ -112,10 +111,7 @@
 	return adf
 }
 
-func (f *FirstPartyVuln) RenderMarkdown() string {
-=======
 func (firstPartyVuln *FirstPartyVuln) RenderMarkdown() string {
->>>>>>> 0dc8ddec
 	var str strings.Builder
 	str.WriteString(*firstPartyVuln.Message)
 	// check if there is a filename and snippet - if so, we can render that as well
