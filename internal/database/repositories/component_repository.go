// Copyright (C) 2024 Tim Bastin, l3montree GmbH
//
// This program is free software: you can redistribute it and/or modify
// it under the terms of the GNU Affero General Public License as
// published by the Free Software Foundation, either version 3 of the
// License, or (at your option) any later version.
//
// This program is distributed in the hope that it will be useful,
// but WITHOUT ANY WARRANTY; without even the implied warranty of
// MERCHANTABILITY or FITNESS FOR A PARTICULAR PURPOSE.  See the
// GNU Affero General Public License for more details.
//
// You should have received a copy of the GNU Affero General Public License
// along with this program.  If not, see <https://www.gnu.org/licenses/>.

package repositories

import (
	"context"
	"database/sql"
	"fmt"
	"strings"
	"time"

	"github.com/google/uuid"
	"github.com/l3montree-dev/devguard/internal/common"
	"github.com/l3montree-dev/devguard/internal/core"
	"github.com/l3montree-dev/devguard/internal/database/models"
	"github.com/l3montree-dev/devguard/internal/utils"
	"gorm.io/gorm"
)

type componentRepository struct {
	common.Repository[string, models.Component, core.DB]
	db *gorm.DB
}

func NewComponentRepository(db core.DB) *componentRepository {
	return &componentRepository{
		Repository: newGormRepository[string, models.Component](db),
		db:         db,
	}
}

func (c *componentRepository) FindAllWithoutLicense() ([]models.Component, error) {
	var components []models.Component
	err := c.db.Where("license IS NULL OR license = ''").Find(&components).Error
	return components, err
}

func (c *componentRepository) CreateComponents(tx core.DB, components []models.ComponentDependency) error {
	if len(components) == 0 {
		return nil
	}

	return c.GetDB(tx).Create(&components).Error
}
func (c *componentRepository) LoadComponentsForAllArtifacts(tx core.DB, assetVersionName string, assetID uuid.UUID) ([]models.ComponentDependency, error) {
	var components []models.ComponentDependency

	err := c.GetDB(tx).Model(&models.ComponentDependency{}).
		Preload("Component").
		Preload("Dependency").
		Preload("Artifacts").
		Where("asset_version_name = ? AND asset_id = ?", assetVersionName, assetID).
		Find(&components).Error
	if err != nil {
		return nil, err
	}
	return components, err
}
func (c *componentRepository) LoadComponents(tx core.DB, assetVersionName string, assetID uuid.UUID, artifactName string) ([]models.ComponentDependency, error) {
	var components []models.ComponentDependency

	err := c.GetDB(tx).Model(&models.ComponentDependency{}).
		Preload("Component").Preload("Dependency").
		Joins("JOIN artifact_component_dependencies ON artifact_component_dependencies.component_dependency_id = component_dependencies.id").
		Joins("JOIN artifacts ON artifact_component_dependencies.artifact_artifact_name = artifacts.artifact_name AND artifact_component_dependencies.artifact_asset_version_name = artifacts.asset_version_name AND artifact_component_dependencies.artifact_asset_id = artifacts.asset_id").
		Where("component_dependencies.asset_version_name = ? AND component_dependencies.asset_id = ? AND artifacts.artifact_name = ?", assetVersionName, assetID, artifactName).
		Find(&components).Error

	return components, err
}

// function which returns all dependency_components which lead to the package transmitted via the pURL parameter
func (c *componentRepository) LoadPathToComponent(tx core.DB, assetVersionName string, assetID uuid.UUID, pURL string, artifactName string) ([]models.ComponentDependency, error) {
	var components []models.ComponentDependency
	var err error

	//Find all needed components  recursively until we hit the root component
	ctx, cancel := context.WithTimeout(context.Background(), 20*time.Second)
	defer cancel()

	// using postgresql CYCLE Keyword to detect possible loops
<<<<<<< HEAD
	query := c.GetDB(tx).WithContext(ctx).Raw(`-- Improved version with performance optimizations and better structure
WITH RECURSIVE 
-- Extract constants for better maintainability and performance
query_constants AS (
    SELECT 
        'e1f24270-6e68-4571-9168-9c151c639c97'::uuid AS target_asset_id,
        'main'::text AS target_version,
        'github.com/l3montree-dev/devguard/cmd/devguard-scanner/container-scanning:scanner'::text AS target_artifact,
        'pkg:golang/stdlib@v1.24.0'::text AS target_dependency
=======
	query := c.GetDB(tx).WithContext(ctx).Raw(`WITH RECURSIVE components_cte AS (
	SELECT
		cd.component_purl,
		cd.dependency_purl,
		cd.asset_id,
		0 AS depth,
		ARRAY[cd.dependency_purl] AS path
	FROM component_dependencies cd
	JOIN artifact_component_dependencies acd ON acd.component_dependency_id = cd.id
	WHERE
		cd.component_purl IS NULL AND
		cd.asset_id = @assetID AND
		cd.asset_version_name = @assetVersionName AND
		acd.artifact_artifact_name = @artifactName AND
		acd.artifact_asset_version_name = @assetVersionName AND
		acd.artifact_asset_id = @assetID

	UNION ALL

	SELECT
		co.component_purl,
		co.dependency_purl,
		co.asset_id,
		cte.depth + 1,
		cte.path || co.dependency_purl
	FROM component_dependencies co
	INNER JOIN components_cte cte
		ON co.component_purl = cte.dependency_purl
	JOIN artifact_component_dependencies acd ON acd.component_dependency_id = co.id
	WHERE
		co.asset_id = @assetID AND
		co.asset_version_name = @assetVersionName AND
		acd.artifact_artifact_name = @artifactName AND
		acd.artifact_asset_version_name = @assetVersionName AND
		acd.artifact_asset_id = @assetID AND
		NOT co.dependency_purl = ANY(cte.path)
>>>>>>> 0345d62a
),

-- Pre-filter the joins to reduce data processed in recursion
filtered_dependencies AS (
    SELECT DISTINCT
        cd.id,
        cd.component_purl,
        cd.dependency_purl,
        cd.asset_id
    FROM component_dependencies cd
    JOIN artifact_component_dependencies acd ON acd.component_dependency_id = cd.id
    CROSS JOIN query_constants qc
    WHERE 
        cd.asset_id = qc.target_asset_id 
        AND cd.asset_version_name = qc.target_version
        AND acd.artifact_artifact_name = qc.target_artifact
        AND acd.artifact_asset_version_name = qc.target_version
        AND acd.artifact_asset_id = qc.target_asset_id
),

-- Main recursive CTE
components_cte AS (
    -- Base case: root dependencies (component_purl IS NULL)
    SELECT
        fd.component_purl,
        fd.dependency_purl,
        fd.asset_id,
        0 AS depth,
        ARRAY[fd.dependency_purl] AS path
    FROM filtered_dependencies fd
    WHERE fd.component_purl IS NULL
    
    UNION ALL
    
    -- Recursive case: find child dependencies
    SELECT
        fd.component_purl,
        fd.dependency_purl,
        fd.asset_id,
        cte.depth + 1,
        cte.path || fd.dependency_purl
    FROM filtered_dependencies fd
    INNER JOIN components_cte cte ON fd.component_purl = cte.dependency_purl
    WHERE 
        cte.depth < 50 -- Add depth limit to prevent infinite recursion
        AND NOT fd.dependency_purl = ANY(cte.path) -- Cycle detection
),

-- Find the shortest path to target dependency
target_path AS (
    SELECT 
        component_purl,
        dependency_purl,
        asset_id,
        depth,
        path
    FROM components_cte
    CROSS JOIN query_constants qc
    WHERE dependency_purl = qc.target_dependency
    ORDER BY depth ASC
    LIMIT 1 -- Get only the shortest path
),

-- Get all edges in the shortest path
path_edges AS (
    SELECT DISTINCT
        cte.component_purl,
        cte.dependency_purl,
        cte.asset_id,
        cte.depth
    FROM components_cte cte
    INNER JOIN target_path tp ON cte.dependency_purl = ANY(tp.path)
    WHERE cte.depth <= (SELECT depth FROM target_path)
)

SELECT 
    component_purl,
    dependency_purl,
    asset_id,
    depth
FROM path_edges
ORDER BY depth, component_purl, dependency_purl;
`, sql.Named("pURL", pURL), sql.Named("assetID", assetID),
		sql.Named("assetVersionName", assetVersionName), sql.Named("artifactName", artifactName))

	// Map the query results to the component model
	err = query.Find(&components).Error
	if err != nil {
		return nil, err
	}

	return components, err
}

func (c *componentRepository) GetLicenseDistribution(tx core.DB, assetVersionName string, assetID uuid.UUID, artifactName *string) (map[string]int, error) {
	type License []struct {
		License string
		Count   int
	}
	var overwrittenLicenses License
	var otherLicenses License
	//We want to get all components with an overwritten license and all components without one and then just merge the two
	//Components WITH an overwrite
	overwrittenLicensesQuery := c.GetDB(tx).Raw(`SELECT 
    lr.final_license_decision as license,
    COUNT(DISTINCT cd.dependency_purl) AS count
	FROM license_risks AS lr
	JOIN components AS c
		ON lr.component_purl = c.purl
	JOIN component_dependencies AS cd
		ON c.purl = cd.dependency_purl
	WHERE lr.state = ?
	AND cd.asset_version_name = ?
	AND cd.asset_id = ?
	GROUP BY lr.final_license_decision`,
		models.VulnStateFixed, assetVersionName, assetID)

	//Components WITHOUT an overwrite
	otherLicensesQuery := c.GetDB(tx).Raw(`SELECT c.license , COUNT(DISTINCT cd.component_purl) AS count
	FROM components as c 
	RIGHT JOIN component_dependencies as cd 
	ON c.purl = cd.dependency_purl 
	WHERE NOT EXISTS 
	(SELECT final_license_decision FROM license_risks as lr WHERE lr.component_purl = c.purl AND lr.state = ?)
	AND asset_version_name = ?
	AND asset_id = ?
	GROUP BY c.license`,
		models.VulnStateFixed, assetVersionName, assetID)

	//We then still need to filter for the right scanner
	if artifactName != nil {
		overwrittenLicensesQuery = overwrittenLicensesQuery.Joins("JOIN artifact_component_dependencies ON artifact_component_dependencies.component_dependency_id = cd.id").Joins("JOIN artifacts ON artifact_component_dependencies.artifact_artifact_name = artifacts.artifact_name AND artifact_component_dependencies.artifact_asset_version_name = artifacts.asset_version_name AND artifact_component_dependencies.artifact_asset_id = artifacts.asset_id").Where("artifacts.artifact_name = ?", artifactName)

	}
	//Map the query to the right struct
	err := overwrittenLicensesQuery.Scan(&overwrittenLicenses).Error
	if err != nil {
		return nil, err
	}
	err = otherLicensesQuery.Scan(&otherLicenses).Error
	if err != nil {
		return nil, err
	}

	// convert normal query to map
	overwrittenLicensesMap := licensesToMap(overwrittenLicenses)
	otherLicensesMap := licensesToMap(otherLicenses)

	// merge the two maps
	for k := range otherLicensesMap {
		otherLicensesMap[k] += overwrittenLicensesMap[k]
	}

	for k, v := range overwrittenLicensesMap {
		if _, ok := otherLicensesMap[k]; !ok {
			otherLicensesMap[k] = v
		}
	}

	return otherLicensesMap, nil
}

// this function maps a list of license structs to, well...  a map
func licensesToMap(licenses []struct {
	License string
	Count   int
}) map[string]int {
	licensesMap := make(map[string]int)
	for _, l := range licenses {
		if l.License == "" {
			l.License = "unknown"
		}

		if _, ok := licensesMap[l.License]; !ok {
			licensesMap[l.License] = 0
		}

		licensesMap[l.License] += l.Count
	}

	return licensesMap
}

func (c *componentRepository) LoadComponentsWithProject(tx core.DB, overwrittenLicenses []models.LicenseRisk, assetVersionName string, assetID uuid.UUID, pageInfo core.PageInfo, search string, filter []core.FilterQuery, sort []core.SortQuery) (core.Paged[models.ComponentDependency], error) {

	var componentDependencies []models.ComponentDependency

	query := c.GetDB(tx).Model(&models.ComponentDependency{}).Preload("Dependency").Preload("Component").Preload("Artifacts").Joins("JOIN artifact_component_dependencies ON artifact_component_dependencies.component_dependency_id = component_dependencies.id").Joins("JOIN artifacts ON artifact_component_dependencies.artifact_artifact_name = artifacts.artifact_name AND artifact_component_dependencies.artifact_asset_version_name = artifacts.asset_version_name AND artifact_component_dependencies.artifact_asset_id = artifacts.asset_id").Where("component_dependencies.asset_version_name = ? AND component_dependencies.asset_id = ?", assetVersionName, assetID)

	for _, f := range filter {
		query = query.Where(f.SQL(), f.Value())
	}

	if len(sort) > 0 {
		for _, s := range sort {
			query = query.Order(s.SQL())
		}
	}

	distinctFields := []string{"dependency_purl"}
	for _, f := range sort {
		distinctFields = append(distinctFields, f.GetField())
	}

	distinctOnQuery := "DISTINCT ON (" + strings.Join(distinctFields, ",") + ") *"

	if search != "" {
		query = query.Where("dependency_purl ILIKE ?", "pkg:%"+search+"%")
	} else {
		query = query.Where("dependency_purl ILIKE ?", "pkg:%")
	}

	var total int64
	query.Session(&gorm.Session{}).Distinct("dependency_purl").Count(&total)

	err := query.Select(distinctOnQuery).Limit(pageInfo.PageSize).Offset((pageInfo.Page - 1) * pageInfo.PageSize).Find(&componentDependencies).Error
	if err != nil {
		return core.NewPaged(pageInfo, total, componentDependencies), err
	}

	// convert all overwritten licenses to a map which maps a purl to a new license
	isPurlOverwrittenMap := make(map[string]string, len(overwrittenLicenses))
	for i := range overwrittenLicenses {
		if overwrittenLicenses[i].FinalLicenseDecision != nil {
			isPurlOverwrittenMap[overwrittenLicenses[i].ComponentPurl] = *overwrittenLicenses[i].FinalLicenseDecision
		}
	}

	// now we check if a given component (dependency) is present in the overwrittenMap eg. it needs to be overwritten and flagged as such
	for i, component := range componentDependencies {
		if license, ok := isPurlOverwrittenMap[componentDependencies[i].DependencyPurl]; ok {
			componentDependencies[i].Dependency.License = &license
			componentDependencies[i].Dependency.IsLicenseOverwritten = true
		}
		if component.ComponentPurl != nil {
			if license, ok := isPurlOverwrittenMap[*component.ComponentPurl]; ok {
				componentDependencies[i].Component.License = &license
				componentDependencies[i].Component.IsLicenseOverwritten = true
			}
		}
	}
	return core.NewPaged(pageInfo, total, componentDependencies), nil

}

func (c *componentRepository) FindByPurl(tx core.DB, purl string) (models.Component, error) {
	var component models.Component
	err := c.GetDB(tx).Where("purl = ?", purl).First(&component).Error
	return component, err
}

func (c *componentRepository) HandleStateDiff(tx core.DB, assetVersionName string, assetID uuid.UUID, oldState []models.ComponentDependency, newState []models.ComponentDependency, artifactName string) (bool, error) {
	comparison := utils.CompareSlices(oldState, newState, func(dep models.ComponentDependency) string {
		return utils.SafeDereference(dep.ComponentPurl) + "->" + dep.DependencyPurl
	})

	artifact := models.Artifact{
		ArtifactName:     artifactName,
		AssetID:          assetID,
		AssetVersionName: assetVersionName,
	}

	removed := comparison.OnlyInA
	added := comparison.OnlyInB

	fmt.Println("Removed:", len(removed), "Added:", len(added))

	toRemove := []models.ComponentDependency{}
	toUpdate := []models.ComponentDependency{}
	toAdd := []models.ComponentDependency{}

	//load all dependencies which are already present for the assetID and assetVersionName

	components, err := c.LoadComponentsForAllArtifacts(tx, assetVersionName, assetID)
	if err != nil {
		return false, err
	}

	// componentsMap
	componentsMap := make(map[uuid.UUID]models.ComponentDependency)
	for _, comp := range components {
		componentsMap[comp.ID] = comp
	}

	for _, removedDep := range removed {
		if existingComp, ok := componentsMap[removedDep.ID]; ok {
			if len(existingComp.Artifacts) > 1 {
				// we have more than one artifact - therefore we just remove the artifact from the list
				newArtifacts := utils.Filter(existingComp.Artifacts, func(a models.Artifact) bool {
					return a.ArtifactName != artifactName || a.AssetVersionName != assetVersionName || a.AssetID != assetID
				})
				existingComp.Artifacts = newArtifacts
				toUpdate = append(toUpdate, existingComp)
			} else {
				// we only have one artifact - therefore we can delete the whole component dependency
				toRemove = append(toRemove, existingComp)
			}
		}
	}

	for _, addedDep := range added {
		addedDep.AssetID = assetID
		addedDep.AssetVersionName = assetVersionName
		if existingComp, ok := componentsMap[addedDep.ID]; ok {
			// we already have this component dependency - therefore we just need to add the artifact to the list
			newArtifacts := append(existingComp.Artifacts, artifact)
			existingComp.Artifacts = newArtifacts
			toUpdate = append(toUpdate, existingComp)
		} else {
			addedDep.Artifacts = []models.Artifact{artifact}
			// we do not have this component dependency - therefore we need to add it
			toAdd = append(toAdd, addedDep)
		}
	}

	return len(toRemove) > 0 || len(toUpdate) > 0 || len(toAdd) > 0, c.GetDB(tx).Transaction(func(tx *gorm.DB) error {

		if len(toRemove) > 0 {
			err := c.db.Delete(removed).Error
			if err != nil {
				return err
			}
		}

		if len(toUpdate) > 0 {
			for _, update := range toUpdate {
				err := c.db.Save(&update).Error
				if err != nil {
					return err
				}
			}
		}

		if len(toAdd) > 0 {
			err := c.CreateComponents(tx, toAdd)
			if err != nil {
				return err
			}
		}

		return nil
	})
}
func (c *componentRepository) GetDependencyCountPerScannerID(assetVersionName string, assetID uuid.UUID) (map[string]int, error) {
	var results []struct {
		ScannerID string `gorm:"column:scanner_ids"`
		Count     int    `gorm:"column:count"`
	}
	err := c.db.Model(&models.Component{}).
		Select("scanner_ids , COUNT(*) as count").
		Group("scanner_ids").
		Where("asset_version_name = ?", assetVersionName).
		Where("asset_id = ?", assetID).
		Find(&results).Error

	if err != nil {
		return nil, err
	}

	// convert to map
	counts := make(map[string]int)
	for _, r := range results {
		counts[r.ScannerID] = r.Count
	}

	return counts, nil
}<|MERGE_RESOLUTION|>--- conflicted
+++ resolved
@@ -92,17 +92,6 @@
 	defer cancel()
 
 	// using postgresql CYCLE Keyword to detect possible loops
-<<<<<<< HEAD
-	query := c.GetDB(tx).WithContext(ctx).Raw(`-- Improved version with performance optimizations and better structure
-WITH RECURSIVE 
--- Extract constants for better maintainability and performance
-query_constants AS (
-    SELECT 
-        'e1f24270-6e68-4571-9168-9c151c639c97'::uuid AS target_asset_id,
-        'main'::text AS target_version,
-        'github.com/l3montree-dev/devguard/cmd/devguard-scanner/container-scanning:scanner'::text AS target_artifact,
-        'pkg:golang/stdlib@v1.24.0'::text AS target_dependency
-=======
 	query := c.GetDB(tx).WithContext(ctx).Raw(`WITH RECURSIVE components_cte AS (
 	SELECT
 		cd.component_purl,
@@ -139,89 +128,24 @@
 		acd.artifact_asset_version_name = @assetVersionName AND
 		acd.artifact_asset_id = @assetID AND
 		NOT co.dependency_purl = ANY(cte.path)
->>>>>>> 0345d62a
 ),
-
--- Pre-filter the joins to reduce data processed in recursion
-filtered_dependencies AS (
-    SELECT DISTINCT
-        cd.id,
-        cd.component_purl,
-        cd.dependency_purl,
-        cd.asset_id
-    FROM component_dependencies cd
-    JOIN artifact_component_dependencies acd ON acd.component_dependency_id = cd.id
-    CROSS JOIN query_constants qc
-    WHERE 
-        cd.asset_id = qc.target_asset_id 
-        AND cd.asset_version_name = qc.target_version
-        AND acd.artifact_artifact_name = qc.target_artifact
-        AND acd.artifact_asset_version_name = qc.target_version
-        AND acd.artifact_asset_id = qc.target_asset_id
+target_path AS (
+	SELECT * FROM components_cte
+	WHERE dependency_purl = @pURL
+	ORDER BY depth ASC
 ),
-
--- Main recursive CTE
-components_cte AS (
-    -- Base case: root dependencies (component_purl IS NULL)
-    SELECT
-        fd.component_purl,
-        fd.dependency_purl,
-        fd.asset_id,
-        0 AS depth,
-        ARRAY[fd.dependency_purl] AS path
-    FROM filtered_dependencies fd
-    WHERE fd.component_purl IS NULL
-    
-    UNION ALL
-    
-    -- Recursive case: find child dependencies
-    SELECT
-        fd.component_purl,
-        fd.dependency_purl,
-        fd.asset_id,
-        cte.depth + 1,
-        cte.path || fd.dependency_purl
-    FROM filtered_dependencies fd
-    INNER JOIN components_cte cte ON fd.component_purl = cte.dependency_purl
-    WHERE 
-        cte.depth < 50 -- Add depth limit to prevent infinite recursion
-        AND NOT fd.dependency_purl = ANY(cte.path) -- Cycle detection
-),
-
--- Find the shortest path to target dependency
-target_path AS (
-    SELECT 
-        component_purl,
-        dependency_purl,
-        asset_id,
-        depth,
-        path
-    FROM components_cte
-    CROSS JOIN query_constants qc
-    WHERE dependency_purl = qc.target_dependency
-    ORDER BY depth ASC
-    LIMIT 1 -- Get only the shortest path
-),
-
--- Get all edges in the shortest path
 path_edges AS (
-    SELECT DISTINCT
-        cte.component_purl,
-        cte.dependency_purl,
-        cte.asset_id,
-        cte.depth
-    FROM components_cte cte
-    INNER JOIN target_path tp ON cte.dependency_purl = ANY(tp.path)
-    WHERE cte.depth <= (SELECT depth FROM target_path)
+	SELECT
+		DISTINCT
+		component_purl,
+		dependency_purl,
+		asset_id,
+		depth
+	FROM components_cte
+	WHERE dependency_purl = ANY((SELECT unnest(path) FROM target_path))
 )
-
-SELECT 
-    component_purl,
-    dependency_purl,
-    asset_id,
-    depth
-FROM path_edges
-ORDER BY depth, component_purl, dependency_purl;
+SELECT * FROM path_edges
+ORDER BY depth;
 `, sql.Named("pURL", pURL), sql.Named("assetID", assetID),
 		sql.Named("assetVersionName", assetVersionName), sql.Named("artifactName", artifactName))
 
