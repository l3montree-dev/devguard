--- conflicted
+++ resolved
@@ -34,13 +34,6 @@
 	"gorm.io/gorm/clause"
 )
 
-<<<<<<< HEAD
-type LeaderElector interface {
-	IsLeader() bool
-	IfLeader(ctx context.Context, fn func() error)
-}
-
-=======
 type DaemonRunner interface {
 	RunDaemonPipelineForAsset(assetID uuid.UUID) error
 	RunAssetPipeline(forceAll bool)
@@ -54,7 +47,6 @@
 type LeaderElector interface {
 	IsLeader() bool
 }
->>>>>>> 7f4ade34
 type ReleaseService interface {
 	ListByProject(projectID uuid.UUID) ([]models.Release, error)
 	ListByProjectPaged(projectID uuid.UUID, pageInfo PageInfo, search string, filter []FilterQuery, sort []SortQuery) (Paged[models.Release], error)
