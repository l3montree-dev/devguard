// Copyright (C) 2024 Tim Bastin, l3montree GmbH
//
// This program is free software: you can redistribute it and/or modify
// it under the terms of the GNU Affero General Public License as
// published by the Free Software Foundation, either version 3 of the
// License, or (at your option) any later version.
//
// This program is distributed in the hope that it will be useful,
// but WITHOUT ANY WARRANTY; without even the implied warranty of
// MERCHANTABILITY or FITNESS FOR A PARTICULAR PURPOSE.  See the
// GNU Affero General Public License for more details.
//
// You should have received a copy of the GNU Affero General Public License
// along with this program.  If not, see <http://www.gnu.org/licenses/>.

package commands

import (
	"fmt"
	"log/slog"
	"os"
	"strings"
	"time"

	intotocmd "github.com/l3montree-dev/devguard/cmd/devguard-scanner/commands/intoto"
	"github.com/l3montree-dev/devguard/cmd/devguard-scanner/config"
	"github.com/l3montree-dev/devguard/internal/utils"
	"github.com/lmittmann/tint"

	"github.com/spf13/cobra"
	"github.com/spf13/pflag"
	"github.com/spf13/viper"
)

var cfgFile string

// Version information - set via ldflags during build
var (
	version = "dev"
	commit  = "unknown"
	date    = "unknown"
	builtBy = "unknown"
)

const (
	defaultConfigFilename = ".devguard"
)

var rootCmd = &cobra.Command{
	SilenceUsage: true,
	Use:          "devguard-scanner",
	Short:        "Secure your Software Supply Chain",
	Version:      version,
	Long: `Secure your Software Supply Chain
	
Attestation-based compliance as Code, 
manage your CVEs seamlessly, 
Integrate your Vulnerability Scanners,
Security Framework Documentation made easy - 
OWASP Incubating Project`,

	PersistentPreRunE: func(cmd *cobra.Command, args []string) error {
		// init the logger - get the level
		level, err := cmd.Flags().GetString("log-level")
		if err != nil {
			return err
		}

		switch level {
		case "debug":
			initLogger(slog.LevelDebug)
		case "info":
			initLogger(slog.LevelInfo)
		case "warn":
			initLogger(slog.LevelWarn)
		case "error":
			initLogger(slog.LevelError)
		default:
			initLogger(slog.LevelInfo)
		}

		if utils.RunsInCI() {
			slog.Debug("Running in CI")
			err := utils.GitLister.MarkAllPathsAsSafe()
			if err != nil {
				slog.Debug("could not mark all paths as safe", "err", err)
			}
		}

		err = initializeConfig(cmd)
		if err != nil {
			return err
		}

		return nil
	},
}

func Execute() {
	err := rootCmd.Execute()
	if err != nil {
		os.Exit(1)
	}
}

func init() {
	// Add version details command
	versionCmd := &cobra.Command{
		Use:   "version",
		Short: "Show version information",
		Run: func(cmd *cobra.Command, args []string) {
			fmt.Printf("DevGuard Scanner\n")
			fmt.Printf("Version:    %s\n", version)
			fmt.Printf("Commit:     %s\n", commit)
			fmt.Printf("Built:      %s\n", date)
			fmt.Printf("Built by:   %s\n", builtBy)
		},
	}

	rootCmd.AddCommand(
		versionCmd,
		NewSCACommand(),
		NewContainerScanningCommand(),
		NewCleanCommand(),
		NewAttestCommand(),
		NewInspectCommand(),
		NewSignCommand(),
		NewSecretScanningCommand(),
		NewSastCommand(),
		intotocmd.NewInTotoCommand(),
		NewLoginCommand(),
		NewIaCCommand(),
		NewSarifCommand(),
		NewSlugCommand(),
		NewSbomCommand(),
		NewGetCommand(),
		NewCurlCommand(),
<<<<<<< HEAD
		NewVEXCommand(),
=======
		NewMergeSBOMSCommand(),
>>>>>>> 9b92b5d9
	)

	// Here you will define your flags and configuration settings.
	// Cobra supports persistent flags, which, if defined here,
	// will be global for your application.
	rootCmd.PersistentFlags().StringP("log-level", "l", "info", "Set the log level. Options are: debug, info, warn, error")

	// Cobra also supports local flags, which will only run
	// when this action is called directly.
	rootCmd.Flags().BoolP("toggle", "t", false, "Help message for toggle")
}

// InitLogger initializes the logger with a tint handler.
// tint is a simple logging library that allows to add colors to the log output.
// this is obviously not required, but it makes the logs easier to read.
func initLogger(level slog.Leveler) {
	// slog.HandlerOptions
	w := os.Stderr

	// set global logger with custom options
	slog.SetDefault(slog.New(
		tint.NewHandler(w, &tint.Options{
			Level:      level,
			TimeFormat: time.Kitchen,
			AddSource:  true,
		}),
	))
}

func initializeConfig(cmd *cobra.Command) error {
	// Set the base name of the config file, without the file extension.
	if cfgFile != "" {
		// Use config file from the flag.
		viper.SetConfigFile(cfgFile)
	} else {
		viper.SetConfigName(defaultConfigFilename)
	}

	// Set as many paths as you like where viper should look for the
	// config file. We are only looking in the current working directory.
	viper.AddConfigPath(".")

	viper.AddConfigPath("/etc/devguard/")
	// Attempt to read the config file, gracefully ignoring errors
	// caused by a config file not being found. Return an error
	// if we cannot parse the config file.
	if err := viper.ReadInConfig(); err != nil {
		// It's okay if there isn't a config file
		if _, ok := err.(viper.ConfigFileNotFoundError); !ok {
			return err
		} else {
			slog.Debug("no config file found")
		}
	}

	viper.SetEnvPrefix("DEVGUARD")
	// Environment variables can't have dashes in them, so bind them to their equivalent
	// keys with underscores, e.g. --favorite-color to STING_FAVORITE_COLOR
	viper.SetEnvKeyReplacer(strings.NewReplacer("-", "_", ".", "_"))

	// Bind to environment variables
	// Works great for simple config names, but needs help for names
	// like --favorite-color which we fix in the bindFlags function
	viper.AutomaticEnv()

	// Bind the current command's flags to viper
	bindFlags(cmd)

	config.ParseBaseConfig(cmd.Use)
	return nil
}

// Bind each cobra flag to its associated viper configuration (config file and environment variable)
func bindFlags(cmd *cobra.Command) {

	cmd.Flags().VisitAll(func(f *pflag.Flag) {
		configName := f.Name
		// If using camelCase in the config file, replace hyphens with a camelCased string.
		// Since viper does case-insensitive comparisons, we don't need to bother fixing the case, and only need to remove the hyphens.
		// configName := strings.ReplaceAll(f.Name, "-", "")

		// Apply the viper config value to the flag when the flag is not set and viper has a value
		if !f.Changed && viper.IsSet(configName) {
			val := viper.Get(configName)
			cmd.Flags().Set(f.Name, fmt.Sprintf("%v", val)) // nolint: errcheck
		}

		// Bind the flag to viper
		if err := viper.BindPFlag(configName, f); err != nil {
			slog.Error("could not bind flag to viper", "err", err)
		}
	})
}<|MERGE_RESOLUTION|>--- conflicted
+++ resolved
@@ -135,11 +135,8 @@
 		NewSbomCommand(),
 		NewGetCommand(),
 		NewCurlCommand(),
-<<<<<<< HEAD
+		NewMergeSBOMSCommand(),
 		NewVEXCommand(),
-=======
-		NewMergeSBOMSCommand(),
->>>>>>> 9b92b5d9
 	)
 
 	// Here you will define your flags and configuration settings.
