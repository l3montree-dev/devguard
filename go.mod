--- conflicted
+++ resolved
@@ -308,21 +308,12 @@
 	go.opentelemetry.io/otel/trace v1.36.0 // indirect
 	go.uber.org/atomic v1.9.0 // indirect
 	go.uber.org/multierr v1.11.0 // indirect
-<<<<<<< HEAD
-	golang.org/x/crypto v0.38.0 // indirect
-	golang.org/x/net v0.40.0 // indirect
-	golang.org/x/sys v0.35.0 // indirect
-	golang.org/x/term v0.34.0 // indirect
-	golang.org/x/text v0.25.0 // indirect
-	golang.org/x/tools v0.33.0 // indirect
-=======
 	golang.org/x/crypto v0.40.0 // indirect
 	golang.org/x/net v0.41.0 // indirect
 	golang.org/x/sys v0.34.0 // indirect
 	golang.org/x/term v0.33.0 // indirect
 	golang.org/x/text v0.27.0 // indirect
 	golang.org/x/tools v0.34.0 // indirect
->>>>>>> 7a24df36
 	golang.org/x/xerrors v0.0.0-20231012003039-104605ab7028 // indirect
 	google.golang.org/api v0.221.0 // indirect
 	google.golang.org/genproto v0.0.0-20241118233622-e639e219e697 // indirect
